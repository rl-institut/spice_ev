--- conflicted
+++ resolved
@@ -58,13 +58,12 @@
         s = scenario.Scenario(j)
         assert s.n_intervals == 4
 
-<<<<<<< HEAD
     def test_backwards_compatibility(self):
         # components used to be called constants
         j = get_test_json()
         j["constants"] = j.pop("components")
         scenario.Scenario(j)
-=======
+
     def test_empty(self):
         s = scenario.Scenario({
             "scenario": {
@@ -73,7 +72,6 @@
                 "n_intervals": 10
             }})
         s.run('greedy', {})
->>>>>>> 5ce0765a
 
     def test_file(self):
         # open from file
@@ -95,49 +93,14 @@
             s.run(strat, {})
 
     # TEST with battery, feedin, extLoad, V2G and schedule (Scenario C)
-<<<<<<< HEAD
-
-    def test_balanced_C(self):
-        input = os.path.join(TEST_REPO_PATH, 'test_data/input_test_strategies/scenario_C1.json')
-        s = scenario.Scenario(load_json(input), os.path.dirname(input))
-        s.run('balanced', {"testing": True})
-        for gcID, gc in s.components.grid_connectors.items():
-            assert s.testing["max_total_load"] <= s.components.grid_connectors[gcID].max_power
-            assert s.testing["max_total_load"] > 0
-
-    def test_balanced_market_C(self):
-        input = os.path.join(TEST_REPO_PATH, 'test_data/input_test_strategies/scenario_C1.json')
-        s = scenario.Scenario(load_json(input), os.path.dirname(input))
-        s.run('balanced_market', {"testing": True})
-        for gcID, gc in s.components.grid_connectors.items():
-            assert s.testing["max_total_load"] <= s.components.grid_connectors[gcID].max_power
-            assert s.testing["max_total_load"] > 0
-
-    def test_flex_window_C(self):
-        input = os.path.join(TEST_REPO_PATH, 'test_data/input_test_strategies/scenario_C1.json')
-        s = scenario.Scenario(load_json(input), os.path.dirname(input))
-        s.run('flex_window', {"testing": True})
-        for gcID, gc in s.components.grid_connectors.items():
-            assert s.testing["max_total_load"] <= s.components.grid_connectors[gcID].max_power
-            assert s.testing["max_total_load"] > 0
-
-    def test_peak_load_window_C(self):
-        input = os.path.join(TEST_REPO_PATH, 'test_data/input_test_strategies/scenario_C1.json')
-        s = scenario.Scenario(load_json(input), os.path.dirname(input))
-        s.run('peak_load_window', {"testing": True})
-        for gcID, gc in s.components.grid_connectors.items():
-            assert s.testing["max_total_load"] <= s.components.grid_connectors[gcID].max_power
-            assert s.testing["max_total_load"] > 0
-=======
     def test_scenario_C1(self):
         input = TEST_REPO_PATH / 'test_data/input_test_strategies/scenario_C1.json'
         s = scenario.Scenario(load_json(input), input.parent)
         for strat in ['greedy', 'balanced', 'balanced_market', 'flex_window', 'peak_load_window']:
             s.run(strat, {"testing": True})
-            for gcID, gc in s.constants.grid_connectors.items():
-                assert s.testing["max_total_load"] <= s.constants.grid_connectors[gcID].max_power
+            for gcID, gc in s.components.grid_connectors.items():
+                assert s.testing["max_total_load"] <= s.components.grid_connectors[gcID].max_power
                 assert s.testing["max_total_load"] > 0
->>>>>>> 5ce0765a
 
     def test_distributed_D(self):
         input = TEST_REPO_PATH / 'test_data/input_test_strategies/bus_scenario_D.json'
@@ -272,7 +235,7 @@
                 "interval": 15,
                 "n_intervals": 10
             },
-            "constants": {
+            "components": {
                 "grid_connectors": {
                     "GC": {
                         "max_power": 100,
@@ -296,7 +259,7 @@
         assert pytest.approx(s.batteryLevels["BAT"][-1]) == 10
 
         # schedule too low => discharge battery (must not become negative)
-        s.constants.grid_connectors["GC"].target = -5
+        s.components.grid_connectors["GC"].target = -5
         s.run('schedule', {"LOAD_STRAT": "individual", "testing": True})
         # test battery
         assert pytest.approx(s.batteryLevels["BAT"][-1]) == 0
@@ -309,13 +272,7 @@
             "interval": 15,
             "n_intervals": 100
         },
-<<<<<<< HEAD
         "components": {
-            "grid_connectors": {},
-            "charging_stations": {},
-=======
-        "constants": {
->>>>>>> 5ce0765a
             "vehicle_types": {
                 "test": {
                     "name": "test",
