--- conflicted
+++ resolved
@@ -10,12 +10,7 @@
 from spice_ev.generate import generate_schedule
 
 TEST_REPO_PATH = Path(__file__).parent
-<<<<<<< HEAD
-supported_strategies = ["greedy", "balanced", "distributed", "balanced_market",
-                        "schedule", "flex_window", "variable_costs"]
-=======
 supported_cost_calculations = cc.COST_CALCULATION
->>>>>>> b3256cff
 grid_operator = "default_grid_operator"
 
 
