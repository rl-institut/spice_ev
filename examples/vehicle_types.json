--- conflicted
+++ resolved
@@ -83,12 +83,7 @@
         "charging_curve": [[0,1],[1,0]],
         "min_charging_power": 0,
         "v2g": false,
-<<<<<<< HEAD
-        "battery_efficiency": 0.95,
-        "hc": "None"
-=======
         "v2g_power_factor": 0.5,
         "battery_efficiency": 0.95
->>>>>>> 140a108b
     }
 }