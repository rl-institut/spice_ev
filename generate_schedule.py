--- conflicted
+++ resolved
@@ -26,12 +26,8 @@
     gc = list(scenario.constants.grid_connectors.values())[gc_index]
     # generate basic strategy
     s = strategy.Strategy(
-<<<<<<< HEAD
-        scenario.constants, scenario.start_time, **{"interval": scenario.interval, "margin": 1, "allow_negative_soc": True})
-=======
         scenario.constants, scenario.start_time, **{"interval": scenario.interval, "margin": 1,
                                                     "allow_negative_soc": True})
->>>>>>> c32b31fb
     event_steps = scenario.events.get_event_steps(
         scenario.start_time, scenario.n_intervals, scenario.interval)
 
