--- conflicted
+++ resolved
@@ -15,6 +15,7 @@
 
 def generate_flex_band(scenario, gcID, core_standing_time=None):
     """Generate flexibility potential with perfect foresight
+
     :param scenario: dictionary from scenario json
     :type scenario: dict
     :param core_standing_time: core standing time during which flexibility is guaranteed e.g.
@@ -26,12 +27,7 @@
     gc = scenario.constants.grid_connectors[gcID]
     # generate basic strategy
     s = strategy.Strategy(
-<<<<<<< HEAD
         scenario.constants, scenario.start_time, **{"interval": scenario.interval, "margin": 1})
-=======
-        scenario.constants, scenario.start_time, **{"interval": scenario.interval, "margin": 1,
-                                                    "allow_negative_soc": True})
->>>>>>> c32b31fb
     event_steps = scenario.events.get_event_steps(
         scenario.start_time, scenario.n_intervals, scenario.interval)
 
@@ -105,7 +101,9 @@
 
         # basic value: external load, feed-in power
         base_flex = sum([gc.get_current_load() for gc in s.world_state.grid_connectors.values()])
+
         num_cars_present = 0
+
         # update vehicles
         for vid, v in s.world_state.vehicles.items():
             cs_id = v.connected_charging_station
@@ -187,6 +185,7 @@
 
 def generate_schedule(args):
     """Generate schedule for grid signals
+
     :param args: input arguments
     :type args: argparse.Namespace
     :return: None
@@ -288,6 +287,7 @@
         are taken into account and so on.
         Schedule is raised if we want to allow customer to charge more during this period.
         Otherwise the schedule is lowered.
+
         :param period: List of timestep indicies of the period the energy is distributed to
         :type period: list
         :param charge_period: Determines whether schedule should be raised or lowered.
