--- conflicted
+++ resolved
@@ -31,12 +31,8 @@
         self.world_state.future_events = []
         self.interval = kwargs.get('interval')  # required
         self.current_time = start_time - self.interval
-<<<<<<< HEAD
-        self.count_negative_soc = {}
-=======
         # for each vehicle, save timestamps when SoC becomes negative
         self.negative_soc_tracker = {}
->>>>>>> e982d844
         # relative allowed difference between battery SoC and desired SoC when leaving
         self.margin = 0.1
         self.ALLOW_NEGATIVE_SOC = False
@@ -120,25 +116,15 @@
                     assert vehicle.battery.soc >= (1-self.margin)*vehicle.desired_soc - self.EPS, (
                         "{}: Vehicle {} is below desired SOC ({} < {})".format(
                             ev.start_time.isoformat(), ev.vehicle_id,
-<<<<<<< HEAD
-                            vehicle.battery.soc, vehicle.desired_soc - self.margin))
-=======
                             vehicle.battery.soc, vehicle.desired_soc))
->>>>>>> e982d844
 
                 elif ev.event_type == "arrival":
                     assert hasattr(vehicle, 'soc_delta')
                     vehicle.battery.soc += vehicle.soc_delta
                     if vehicle.battery.soc + self.EPS < 0:
-<<<<<<< HEAD
-                        if ev.vehicle_id not in self.count_negative_soc.keys():
-                            self.count_negative_soc.update({ev.vehicle_id:
-                                                            self.current_time.isoformat()})
-=======
                         if ev.vehicle_id not in self.negative_soc_tracker.keys():
                             self.negative_soc_tracker.update({ev.vehicle_id:
                                                               self.current_time.isoformat()})
->>>>>>> e982d844
                         if self.ALLOW_NEGATIVE_SOC:
                             print('Warning: SOC of vehicle {} became negative at {}. SOC is {}, '
                                   'continuing with SOC = 0'
