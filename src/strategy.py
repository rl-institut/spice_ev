--- conflicted
+++ resolved
@@ -33,20 +33,10 @@
         self.current_time = start_time - self.interval
         self.count_negative_soc = {}
         # relative allowed difference between battery SoC and desired SoC when leaving
-<<<<<<< HEAD
-        self.ELECTRIFIED_STATIONS_FILE = None
         self.margin = 0.05
         self.ALLOW_NEGATIVE_SOC = False
         self.DISCHARGE_LIMIT = 0
         self.V2G_POWER_FACTOR = 1.0
-=======
-        self.margin = 0.1
-        self.allow_negative_soc = False
-        self.V2G_POWER_FACTOR = 0.5
-        # check if strategy uses grid signals & enable/disable plotting of schedule or window
-        self.uses_schedule = False
-        self.uses_window = False
->>>>>>> 140a108b
         # tolerance for floating point comparison
         self.EPS = 1e-5
         # Reduce available power at each charging station to given fraction (0 - 1)
