--- conflicted
+++ resolved
@@ -267,144 +267,6 @@
                     print("File extension mismatch: results file is of type .json")
 
             for gcID in gc_ids:
-<<<<<<< HEAD
-                flex = generate_flex_band(self, gcID=gcID)
-
-                if options.get("save_results", False) or options.get("testing", False):
-                    if options.get("save_results", False):
-                        # save general simulation info to JSON file
-                        ext = os.path.splitext(options["save_results"])
-                        if ext[-1] != ".json":
-                            print("File extension mismatch: results file is of type .json")
-
-                    json_results = {}
-
-                    json_results["temporal parameters"] = {
-                        "interval": self.interval_min,
-                        "unit": 'min',
-                        "info": "simulation interval"
-                    }
-
-                    if self.core_standing_time:
-                        json_results["core standing time"] = {
-                            "times": self.core_standing_time['times'],
-                            "full_days": self.core_standing_time['full_days'],
-                            "unit": "h",
-                            "info": "Core standing time: start time, end time, duration"
-                        }
-
-                    json_results["photovoltaics"] = {
-                        "nominal power": self.constants_json['photovoltaics']['nominal_power'],
-                        "unit": "kW",
-                        "info": "Nominal power of PV power plant"
-                    }
-
-                    # gather info about standing and power in specific time windows
-                    load_count = [[0] for _ in self.constants.vehicles]
-                    load_window = [[] for _ in range(4)]
-                    count_window = [[0]*len(self.constants.vehicles) for _ in range(4)]
-
-                    cur_time = self.start_time - self.interval
-                    # maximum power (fixed and variable loads)
-                    max_fixed_load = 0
-                    max_variable_load = 0
-                    for idx in range(step_i):
-                        cur_time += self.interval
-                        time_since_midnight = cur_time - cur_time.replace(hour=0, minute=0)
-                        # four equally large timewindows: 04-10, 10-16, 16-22, 22-04
-                        # shift time by four hours
-                        shifted_time = time_since_midnight - datetime.timedelta(hours=4)
-                        # compute window index
-                        widx = (shifted_time // datetime.timedelta(hours=6)) % 4
-
-                        load_window[widx].append((flex["max"][idx] - flex["min"][idx],
-                                                  totalLoad[gcID][idx]))
-                        count_window[widx] = list(map(
-                            lambda c, t: c + (t is not None),
-                            count_window[widx], socs[gcID][idx]))
-
-                        for i, soc in enumerate(socs[gcID][idx]):
-                            if soc is None and load_count[i][-1] > 0:
-                                load_count[i].append(0)
-                            else:
-                                load_count[i][-1] += (soc is not None)
-
-                        fixed_load = sum([v for k, v in extLoads[gcID][idx].items() if
-                                          k in self.events.external_load_lists or
-                                          k in self.events.energy_feed_in_lists])
-                        max_fixed_load = max(max_fixed_load, fixed_load)
-                        var_load = totalLoad[gcID][idx] - fixed_load
-                        max_variable_load = max(max_variable_load, var_load)
-
-                    # avg flex per window
-                    avg_flex_per_window[gcID] = [sum([t[0] for t in w]) / len(w) if w else 0 for w
-                                                 in load_window]
-                    json_results["avg flex per window"] = {
-                        "04-10": avg_flex_per_window[gcID][0],
-                        "10-16": avg_flex_per_window[gcID][1],
-                        "16-22": avg_flex_per_window[gcID][2],
-                        "22-04": avg_flex_per_window[gcID][3],
-                        "unit": "kW",
-                        "info": "Average flexible power range per time window"
-                    }
-
-                    # sum of used energy per window
-                    sum_energy_per_window[gcID] = [sum([t[1] for t in w]) / stepsPerHour for w in
-                                                   load_window]
-                    json_results["sum of energy per window"] = {
-                        "04-10": sum_energy_per_window[gcID][0],
-                        "10-16": sum_energy_per_window[gcID][1],
-                        "16-22": sum_energy_per_window[gcID][2],
-                        "22-04": sum_energy_per_window[gcID][3],
-                        "unit": "kWh",
-                        "info": "Total drawn energy per time window"
-                    }
-                    if strat.negative_soc_tracker:
-                        json_results["vehicles with negative soc"] = strat.negative_soc_tracker
-
-                    # avg standing time
-                    # don't use info from flex band, as standing times might be interleaved
-                    # remove last empty standing count
-                    for counts in load_count:
-                        if counts[-1] == 0:
-                            counts = counts[:-1]
-                    num_loads = sum(map(len, load_count))
-                    if num_loads > 0:
-                        avg_stand_time[gcID] = sum(map(sum, load_count)) / stepsPerHour / num_loads
-                    else:
-                        avg_stand_time[gcID] = 0
-                    # avg total standing time
-                    # count per car: list(zip(*count_window))
-                    total_standing = sum(map(sum, count_window))
-                    avg_total_standing_time[gcID] = total_standing / len(
-                        self.constants.vehicles) / stepsPerHour
-                    json_results["avg standing time"] = {
-                        "single": avg_stand_time[gcID],
-                        "total": avg_total_standing_time,
-                        "unit": "h",
-                        "info": "Average duration of a single standing event and "
-                                "average total time standing time of all vehicles"
-                    }
-
-                    # percent of standing time in time window
-                    perc_stand_window[gcID] = list(map(
-                        lambda x: x * 100 / total_standing if total_standing > 0 else 0,
-                        map(sum, count_window)))
-                    json_results["standing per window"] = {
-                        "04-10": perc_stand_window[gcID][0],
-                        "10-16": perc_stand_window[gcID][1],
-                        "16-22": perc_stand_window[gcID][2],
-                        "22-04": perc_stand_window[gcID][3],
-                        "unit": "%",
-                        "info": "Share of standing time per time window"
-                    }
-
-                    # avg needed energy per standing period
-                    intervals = flex["intervals"]
-                    if intervals:
-                        avg_needed_energy[gcID] = sum([i["needed"] / i["num_cars_present"] for i in
-                                                      intervals]) / len(intervals)
-=======
                 # stepwise gc specific information is aggregated and curated for results file output
                 results_file_content = report.aggregate_local_results(scenario=self, gcID=gcID)
 
@@ -412,7 +274,6 @@
                     # write to file
                     if len(gc_ids) == 1:
                         file_name = options["save_results"]
->>>>>>> 8f70e9bd
                     else:
                         file_name, ext = os.path.splitext(options["save_results"])
                         file_name = f"{file_name}_{gcID}{ext}"
@@ -429,195 +290,7 @@
                 if len(gc_ids) == 1:
                     output_path = options["save_timeseries"]
                 else:
-<<<<<<< HEAD
-                    filename = f"{file_name}_{gcID}{ext}"
-
-                cs_ids = sorted(item for item in strat.world_state.charging_stations.keys() if
-                                self.constants.charging_stations[item].parent == gcID)
-
-                uc_keys = [
-                    "work",
-                    "business",
-                    "school",
-                    "shopping",
-                    "private/ridesharing",
-                    "leisure",
-                    "home",
-                    "hub"
-                ]
-
-                round_to_places = 2
-
-                # which SimBEV-Use Cases are in this scenario?
-                # group CS by UC name
-                cs_by_uc = {}
-                for uc_key in uc_keys:
-                    for cs_id in cs_ids:
-                        if uc_key in cs_id:
-                            # CS part of UC
-                            if uc_key not in cs_by_uc:
-                                # first CS of this UC
-                                cs_by_uc[uc_key] = []
-                            cs_by_uc[uc_key].append(cs_id)
-
-                uc_keys_present = cs_by_uc.keys()
-
-                scheduleKeys = []
-                for gcID in sorted(gcPowerSchedule.keys()):
-                    if any(s is not None for s in gcPowerSchedule[gcID]):
-                        scheduleKeys.append(gcID)
-
-                # any loads except CS present?
-                hasExtLoads = any(extLoads)
-
-                with open(filename, 'w') as timeseries_file:
-                    # write header
-                    # general info
-                    header = ["timestep", "time"]
-                    # price
-                    if any(prices):
-                        # external loads (e.g., building)
-                        header.append("price [EUR/kWh]")
-                    # grid power
-                    header.append("grid power [kW]")
-                    # external loads
-                    if hasExtLoads:
-                        # external loads (e.g., building)
-                        header.append("ext.load [kW]")
-                    # feed-in
-                    if any(feedInPower):
-                        header.append("feed-in [kW]")
-                    # batteries
-                    if self.constants.batteries:
-                        header += ["battery power [kW]", "bat. stored energy [kWh]"]
-                    # flex + schedule
-                    header += ["flex min [kW]", "flex base [kW]", "flex max [kW]"]
-                    header += ["schedule {} [kW]".format(gcID) for gcID in scheduleKeys]
-                    header += ["window {}".format(gcID) for gcID in scheduleKeys]
-                    # sum of charging power
-                    header.append("sum CS power")
-                    # charging power per use case
-                    header += ["sum UC {}".format(uc) for uc in uc_keys_present]
-                    # total number of occupied charging stations
-                    header.append("# occupied CS")
-                    # number of occupied CS per UC
-                    header += ["# occupied UC {}".format(uc) for uc in uc_keys_present]
-                    # charging power per CS
-                    header += [str(cs_id) for cs_id in cs_ids]
-                    timeseries_file.write(','.join(header))
-
-                    # write timesteps
-                    for idx, r in enumerate(results):
-                        # general info: timestep index and timestamp
-                        # TZ removed for spreadsheet software
-                        row = [idx, r['current_time'].replace(tzinfo=None)]
-
-                        # price
-                        if any(prices[gcID]):
-                            row.append(round(prices[gcID][idx][0], round_to_places))
-                        # grid power (negative since grid power is fed into system)
-                        row.append(-1 * round(totalLoad[gcID][idx], round_to_places))
-
-                        # external loads
-                        if hasExtLoads:
-                            sumExtLoads = sum([
-                                v for k, v in extLoads[gcID][idx].items()
-                                if k in self.events.external_load_lists])
-                            row.append(round(sumExtLoads, round_to_places))
-                        # feed-in (negative since grid power is fed into system)
-                        if any(feedInPower):
-                            row.append(-1 * round(feedInPower[gcID][idx], round_to_places))
-                        # batteries
-                        if self.constants.batteries:
-                            current_battery = {}
-                            for batID in batteryLevels:
-                                if self.constants.batteries[batID].parent == gcID:
-                                    current_battery.update({batID: batteryLevels[batID]})
-                            row += [
-                                # battery power
-                                round(sum([
-                                    v for k, v in extLoads[gcID][idx].items()
-                                    if k in self.constants.batteries]),
-                                    round_to_places),
-                                # battery levels
-                                # get connected battery
-                                round(
-                                    sum([levels[idx] for levels in current_battery.values()]),
-                                    round_to_places
-                                )
-                            ]
-                        # flex
-                        row += [
-                            round(flex["min"][idx], round_to_places),
-                            round(flex["base"][idx], round_to_places),
-                            round(flex["max"][idx], round_to_places)
-                        ]
-                        # schedule + window schedule
-                        row += [
-                            round(gcPowerSchedule[gcID][idx], round_to_places)
-                            for gcID in scheduleKeys]
-                        row += [
-                            round(gcWindowSchedule[gcID][idx], round_to_places)
-                            for gcID in scheduleKeys]
-                        # charging power
-                        # get sum of all current CS power that are connected to gc
-                        gc_commands = {}
-                        if r['commands']:
-                            for k, v in r["commands"].items():
-                                if k in cs_ids:
-                                    gc_commands.update({k: v})
-                        row.append(round(sum(gc_commands.values()), round_to_places))
-                        # sum up all charging power at gc for each use case
-                        row += [round(sum([cs_value for cs_id, cs_value in gc_commands.items()
-                                           if cs_id in cs_by_uc[uc_key]]),
-                                round_to_places) for uc_key in uc_keys_present]
-                        # get total number of occupied CS that are connected to gc
-                        row.append(len(connChargeByTS[gcID][idx]))
-                        # get number of occupied CS at gc for each use case
-                        row += [
-                            sum([1 if uc_key in cs_id else 0
-                                for cs_id in connChargeByTS[gcID][idx]]) for uc_key in
-                            uc_keys_present]
-                        # get individual charging power of cs_id that is connected to gc
-                        row += [round(gc_commands.get(cs_id, 0), round_to_places) for cs_id in
-                                cs_ids]
-                        # write row to file
-                        timeseries_file.write('\n' + ','.join(map(lambda x: str(x), row)))
-
-                        # add values to lists for cost calculation
-                        timestamps_list.append(r['current_time'].replace(tzinfo=None))
-                        power_grid_supply_list.append(-1 * round(totalLoad[gcID][idx], round_to_places))
-                        price_list.append(round(prices[gcID][idx][0], round_to_places))
-                        power_fix_load_list.append(round(sumExtLoads, round_to_places))
-                        if any(feedInPower):
-                            power_feed_in_list.append(-1 * round(feedInPower[gcID][idx], round_to_places))
-                        if strategy_name == 'flex_window':
-                            charging_signal_list.append(round(gcWindowSchedule[gcID][idx], round_to_places))
-
-        if options.get("save_soc", False):
-            # save soc of each vehicle in one file
-
-            # check file extension
-            ext = os.path.splitext(options["save_soc"])[-1]
-            if ext != ".csv":
-                print("File extension mismatch: timeseries file is of type .csv")
-            with open(options['save_soc'], 'w') as soc_file:
-                # write header
-                header_s = ["timestep", "time"]
-                for vidx, vid in enumerate(sorted(self.constants.vehicles.keys())):
-                    header_s.append(vid)
-                soc_file.write(','.join(header_s))
-
-                sum_soc = []
-                for gcID, soc in socs.items():
-                    soc = [[0 if x is None else x for x in line] for line in soc]
-                    if not sum_soc:
-                        sum_soc = soc
-                    else:
-                        sum_soc = [[i1+j1 for i1, j1 in zip(i, j)] for i, j in zip(sum_soc, soc)]
-=======
                     output_path = f"{file_name}_{gcID}{ext}"
->>>>>>> 8f70e9bd
 
                 report.save_gc_timeseries(self, gcID, output_path)
 
@@ -643,22 +316,6 @@
                     "sum_cs": self.sum_cs,
                     "loads": self.loads
                 },
-<<<<<<< HEAD
-                "max_total_load": max(all_totalLoad),
-                "avg_flex_per_window": {gcID: avg_flex_per_window[gcID] for gcID in gc_ids},
-                "sum_energy_per_window": {gcID: sum_energy_per_window[gcID] for gcID in gc_ids},
-                "avg_stand_time": {gcID: avg_stand_time[gcID] for gcID in gc_ids},
-                "avg_total_standing_time": {gcID: avg_total_standing_time[gcID] for gcID in gc_ids},
-                "avg_needed_energy": {gcID: avg_needed_energy[gcID] for gcID in gc_ids},
-                "avg_drawn_pwer": {gcID: avg_drawn[gcID] for gcID in gc_ids},
-                "sum_feed_in_per_h": {gcID: (sum(feedInPower[gcID]) / stepsPerHour) for gcID in
-                                      gc_ids},
-                "vehicle_battery_cycles": {gcID: (total_car_energy[gcID] / total_car_cap[gcID]) for
-                                           gcID in gc_ids}
-            }
-
-        return timestamps_list, power_grid_supply_list, price_list, power_fix_load_list, power_feed_in_list, charging_signal_list
-=======
                 "max_total_load": max(self.all_totalLoad),
                 "avg_flex_per_window": self.avg_flex_per_window,
                 "sum_energy_per_window": self.sum_energy_per_window,
@@ -673,4 +330,5 @@
                     for gcID in gc_ids
                 }
             }
->>>>>>> 8f70e9bd
+
+        return timestamps_list, power_grid_supply_list, price_list, power_fix_load_list, power_feed_in_list, charging_signal_list