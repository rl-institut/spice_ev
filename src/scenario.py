#!/usr/bin/env python3

import datetime
import json
import traceback

from src import constants, events, strategy, util


class Scenario:
    """ Sets up a scenario from input json.

    :param json_dict: input dictionary
    :type json_dict: dict
    :param dir_path: path to the directory
    :type dir_path: str
    """

    def __init__(self, json_dict, dir_path=''):
        # get constants and events
        self.constants = constants.Constants(json_dict.get('constants'))
        self.events = events.Events(json_dict.get('events'), dir_path)

        scenario = json_dict.get('scenario')

        # compute time stuff
        self.start_time = util.datetime_from_isoformat(scenario['start_time'])
        self.interval = datetime.timedelta(minutes=scenario['interval'])

        # compute n_intervals or stop_time
        assert (scenario.get('stop_time') is None) ^ (scenario.get('n_intervals') is None), (
            'Give either stop_time or n_intervals, not both')
        if 'n_intervals' in scenario:
            self.n_intervals = scenario['n_intervals']
            self.stop_time = self.start_time + self.interval * self.n_intervals
        else:
            self.stop_time = util.datetime_from_isoformat(scenario['stop_time'])
            delta = self.stop_time - self.start_time
            self.n_intervals = delta // self.interval

        # minimum SoC to discharge to during v2g
        self.discharge_limit = scenario.get('discharge_limit', 0.5)

        # only relevant for schedule strategy
        self.core_standing_time = scenario.get('core_standing_time', None)

        # compute average load for each timeslot
        for ext_load_list in self.events.external_load_lists.values():
            gc_id = ext_load_list.grid_connector_id
            gc = self.constants.grid_connectors[gc_id]
            gc.add_avg_ext_load_week(ext_load_list, self.interval)

    def run(self, strategy_name, options):
        """
        Run the scenario. Goes stepwise through all timesteps of the simulation and calls the
        strategy.step method for each timestep. Prints and saves results.

        :param strategy_name: name of the charging strategy
        :type strategy_name: str
        :param options: options of the charging strategy defined in simulate.cfg
        :type options: dict
        """
        options['interval'] = self.interval
        options['events'] = self.events
        options['core_standing_time'] = self.core_standing_time
        options['DISCHARGE_LIMIT'] = options.get('DISCHARGE_LIMIT', self.discharge_limit)
        strat = strategy.class_from_str(strategy_name)(self.constants, self.start_time, **options)

        event_steps = self.events.get_event_steps(self.start_time, self.n_intervals, self.interval)

        socs = {gcID: [] for gcID in self.constants.grid_connectors.keys()}
        costs = {gcID: [] for gcID in self.constants.grid_connectors.keys()}
        prices = {gcID: [] for gcID in self.constants.grid_connectors.keys()}
        results = []
        extLoads = {gcID: [] for gcID in self.constants.grid_connectors.keys()}
        totalLoad = {gcID: [] for gcID in self.constants.grid_connectors.keys()}
        disconnect = {gcID: [] for gcID in self.constants.grid_connectors.keys()}
        feedInPower = {gcID: [] for gcID in self.constants.grid_connectors.keys()}
        stepsPerHour = datetime.timedelta(hours=1) / self.interval
        batteryLevels = {gcID: {} for gcID in self.constants.grid_connectors.keys()}
        connChargeByTS = {gcID: [] for gcID in self.constants.grid_connectors.keys()}
        gcPowerSchedule = {gcID: [] for gcID in self.constants.grid_connectors.keys()}
        gcWindowSchedule = {gcID: [] for gcID in self.constants.grid_connectors.keys()}

        begin = datetime.datetime.now()
        for step_i in range(self.n_intervals):

            if options.get("timing", False):
                # show estimated time until finished after each simulation step
                # get time since start
                dt = datetime.datetime.now() - begin
                # compute fraction of work finished
                f = (step_i + 1) / self.n_intervals
                # how much time total?
                total_time = dt / f
                # how much time left?
                eta = total_time - dt
                # remove sub-second resolution from time left
                eta_str = str(eta).split('.')[0]
                print("{} / {}, ETA {}\r".format(
                    step_i, self.n_intervals, eta_str), end="", flush=True)
            else:
                # show progress bar
                width = 10
                display_step = self.n_intervals / (width + 1)
                # only print full steps
                if step_i // display_step != (step_i - 1) // display_step:
                    progress = width * (step_i + 1) // self.n_intervals
                    print("[{}{}]\r".format(
                        '#' * progress,
                        '.' * (width - progress)
                    ), end="", flush=True)

            # run single timestep
            try:
                res = strat.step(event_steps[step_i])
            except Exception as e:
                print('\n', '*'*42)
                print(e)
                print("Aborting simulation in timestep {} ({})".format(
                    step_i + 1, strat.current_time))
                strat.description = "*** {} (ABORTED) ***".format(strat.description)
                traceback.print_exc()
                step_i -= 1
                break
            results.append(res)

            for gcID, gc in strat.world_state.grid_connectors.items():

                # get current loads
                cost = 0
                price = []
                curLoad = 0
                curFeedIn = 0

                # loads without charging stations (external + feed-in)
                stepLoads = {k: v for k, v in gc.current_loads.items()
                             if k not in self.constants.charging_stations.keys()}
<<<<<<< HEAD
                extLoads[gcID].append(stepLoads)
                # sum up loads (with charging stations), compute cost
                gc_load = gc.get_current_load()
                # price in ct/kWh -> get price in EUR
=======
                extLoads.append(stepLoads)

                # sum up total feed-in power
                feed_in_keys = self.events.energy_feed_in_lists.keys()
                curFeedIn -= sum([gc.current_loads.get(k, 0) for k in feed_in_keys])

                # get GC load without feed-in power
                gc_load = gc.get_current_load(exclude=feed_in_keys)
                # add feed-in power, but don't exceed GC discharge power limit
                gc_load = max(-gc.max_power, gc_load - curFeedIn)

                # compute cost: price in ct/kWh -> get price in EUR
>>>>>>> 140a108b
                if gc.cost:
                    power = max(gc_load, 0)
                    energy = power / stepsPerHour
                    cost += util.get_cost(energy, gc.cost) / 100
                    price.append(util.get_cost(1, gc.cost))
                else:
                    price.append(0)
                curLoad += gc_load

                gcPowerSchedule[gcID].append(gc.target)
                gcWindowSchedule[gcID].append(gc.window)

<<<<<<< HEAD
                # sum up total feed-in power
                feed_in_keys = self.events.energy_feed_in_lists.keys()
                curFeedIn -= sum([gc.current_loads.get(k, 0) for k in feed_in_keys])

                # get SOC and connected CS of all connected vehicles at gc
=======
            # get SOC and connected CS of all connected vehicles
            cur_cs = []
            cur_dis = []
            cur_socs = []
            for vidx, vid in enumerate(sorted(strat.world_state.vehicles.keys())):
                vehicle = strat.world_state.vehicles[vid]
                if vehicle.connected_charging_station:
                    cur_cs.append(vehicle.connected_charging_station)
                    cur_dis.append(None)
                    cur_socs.append(vehicle.battery.soc)
                    if len(socs) > 0 and socs[-1][vidx] is None:
                        # just arrived -> update disconnect
                        # find departure
                        start_idx = step_i-1
                        while start_idx >= 0 and socs[start_idx][vidx] is None:
                            start_idx -= 1
                        if start_idx < 0:
                            # first charge, no info about old soc
                            continue
                        # get start soc
                        start_soc = socs[start_idx][vidx]
                        # compute linear equation
                        m = (vehicle.battery.soc - start_soc) / (step_i - start_idx - 1)
                        # update timesteps between start and now
                        for idx in range(start_idx, step_i):
                            disconnect[idx][vidx] = m * (idx - start_idx) + start_soc
                else:
                    cur_socs.append(None)
                    cur_dis.append(None)  # placeholder

            # append accumulated info
            socs.append(cur_socs)
            costs.append(cost)
            prices.append(price)
            totalLoad.append(curLoad)
            disconnect.append(cur_dis)
            feedInPower.append(curFeedIn)
            connChargeByTS.append(cur_cs)
>>>>>>> 140a108b

                cur_cs = []
                cur_dis = []
                cur_socs = []
                for vidx, vid in enumerate(sorted(strat.world_state.vehicles.keys())):
                    vehicle = strat.world_state.vehicles[vid]
                    if vehicle.connected_charging_station and (strat.world_state.charging_stations[
                            vehicle.connected_charging_station].parent == gcID):
                        cur_cs.append(vehicle.connected_charging_station)
                        cur_dis.append(None)
                        cur_socs.append(vehicle.battery.soc)
                        if len(socs[gcID]) > 0 and socs[gcID][-1][vidx] is None:
                            # just arrived -> update disconnect
                            # find departure
                            start_idx = step_i-1
                            while start_idx >= 0 and socs[gcID][start_idx][vidx] is None:
                                start_idx -= 1
                            if start_idx < 0:
                                # first charge, no info about old soc
                                continue
                            # get start soc
                            start_soc = socs[gcID][start_idx][vidx]
                            # compute linear equation
                            m = (vehicle.battery.soc - start_soc) / (step_i - start_idx - 1)
                            # update timesteps between start and now
                            for idx in range(start_idx, step_i):
                                disconnect[gcID][idx][vidx] = m * (idx - start_idx) + start_soc
                    else:
                        cur_socs.append(None)
                        cur_dis.append(None)  # placeholder

                # append accumulated info
                socs[gcID].append(cur_socs)
                costs[gcID].append(cost)
                prices[gcID].append(price)
                totalLoad[gcID].append(curLoad)
                disconnect[gcID].append(cur_dis)
                feedInPower[gcID].append(curFeedIn)
                connChargeByTS[gcID].append(cur_cs)

                # get battery levels
                for batName, bat in strat.world_state.batteries.items():
                    if strat.world_state.batteries[batName].parent == gcID:
                        if batName not in batteryLevels[gcID]:
                            batteryLevels[gcID][batName] = []
                        batteryLevels[gcID][batName].append(bat.soc * bat.capacity)

            # next simulation timestep

            # adjust step_i: n_intervals or failed simulation step
            step_i += 1

        for gcID, gc in self.constants.grid_connectors.items():
            print("Energy drawn from {}: {:.0f} kWh, Costs: {:.2f} €".format(gcID,
                                                                             sum(totalLoad[gcID]) /
                                                                             stepsPerHour,
                                                                             sum(costs[gcID])))

        if options.get("save_timeseries", False) or options.get("save_results", False):
            from generate_schedule import generate_flex_band
            # get flexibility band
            for gc_index, gcID in enumerate(self.constants.grid_connectors):
                flex = generate_flex_band(self, gc_index)

                if options.get("save_results", False):
                    # save general simulation info to JSON file
                    ext = options["save_results"].split('.')[-1]
                    if ext != "json":
                        print("File extension mismatch: results file is of type .json")

                    json_results = {}

                    # gather info about standing and power in specific time windows
                    load_count = [[0] for _ in self.constants.vehicles]
                    load_window = [[] for _ in range(4)]
                    count_window = [[0]*len(self.constants.vehicles) for _ in range(4)]

                    cur_time = self.start_time - self.interval
                    # maximum power (fixed and variable loads)
                    max_fixed_load = 0
                    max_variable_load = 0
                    for idx in range(step_i):
                        cur_time += self.interval
                        time_since_midnight = cur_time - cur_time.replace(hour=0, minute=0)
                        # four equally large timewindows: 04-10, 10-16, 16-22, 22-04
                        # shift time by four hours
                        shifted_time = time_since_midnight - datetime.timedelta(hours=4)
                        # compute window index
                        widx = (shifted_time // datetime.timedelta(hours=6)) % 4

                        load_window[widx].append((flex["max"][idx] - flex["min"][idx],
                                                 totalLoad[gcID][idx]))
                        count_window[widx] = list(map(
                            lambda c, t: c + (t is not None),
                            count_window[widx], socs[gcID][idx]))

                        for i, soc in enumerate(socs[gcID][idx]):
                            if soc is None and load_count[i][-1] > 0:
                                load_count[i].append(0)
                            else:
                                load_count[i][-1] += (soc is not None)

                        fixed_load = sum([v for k, v in extLoads[gcID][idx].items() if
                                          k in self.events.external_load_lists or
                                          k in self.events.energy_feed_in_lists])
                        max_fixed_load = max(max_fixed_load, fixed_load)
                        var_load = totalLoad[gcID][idx] - fixed_load
                        max_variable_load = max(max_variable_load, var_load)

                    # avg flex per window
                    avg_flex_per_window = [sum([t[0] for t in w]) / len(w) if w else 0 for w in
                                           load_window]
                    json_results["avg flex per window"] = {
                        "04-10": avg_flex_per_window[0],
                        "10-16": avg_flex_per_window[1],
                        "16-22": avg_flex_per_window[2],
                        "22-04": avg_flex_per_window[3],
                        "unit": "kW",
                        "info": "Average flexible power range per time window"
                    }

                    # sum of used energy per window
                    sum_energy_per_window = [sum([t[1] for t in w]) / stepsPerHour for w in
                                             load_window]
                    json_results["sum of energy per window"] = {
                        "04-10": sum_energy_per_window[0],
                        "10-16": sum_energy_per_window[1],
                        "16-22": sum_energy_per_window[2],
                        "22-04": sum_energy_per_window[3],
                        "unit": "kWh",
                        "info": "Total drawn energy per time window"
                    }
                    if strat.count_negative_soc:
                        json_results["vehicles with negative soc"] = strat.count_negative_soc

                    # avg standing time
                    # don't use info from flex band, as standing times might be interleaved
                    # remove last empty standing count
                    for counts in load_count:
                        if counts[-1] == 0:
                            counts = counts[:-1]
                    num_loads = sum(map(len, load_count))
                    if num_loads > 0:
                        avg_stand_time = sum(map(sum, load_count)) / stepsPerHour / num_loads
                    else:
<<<<<<< HEAD
                        avg_stand_time = 0
                    # avg total standing time
                    # count per car: list(zip(*count_window))
                    total_standing = sum(map(sum, count_window))
                    avg_total_standing_time = total_standing / len(
                        self.constants.vehicles) / stepsPerHour
                    json_results["avg standing time"] = {
                        "single": avg_stand_time,
                        "total": avg_total_standing_time,
                        "unit": "h",
                        "info": "Average duration of a single standing event and "
                                "average total time standing time of all vehicles"
                    }

                    # percent of standing time in time window
                    perc_stand_window = list(map(
                        lambda x: x * 100 / total_standing if total_standing > 0 else 0,
                        map(sum, count_window)))
                    json_results["standing per window"] = {
                        "04-10": perc_stand_window[0],
                        "10-16": perc_stand_window[1],
                        "16-22": perc_stand_window[2],
                        "22-04": perc_stand_window[3],
                        "unit": "%",
                        "info": "Share of standing time per time window"
                    }

                    # avg needed energy per standing period
                    intervals = flex["intervals"]
                    avg_needed_energy = sum([i["needed"] for i in intervals]) / len(intervals)
                    json_results["avg needed energy"] = {
                        # avg energy per standing period and vehicle
                        # todo: number of cars at this gc instead? wouldn't it make more sense to
                        #  only take timesteps with load into account?
                        "value": avg_needed_energy / len(self.constants.vehicles),
                        "unit": "kWh",
                        "info": "Average amount of energy needed to reach the desired SoC"
                                " (averaged over all vehicles and charge events)"
                    }

                    # power peaks (fixed loads and variable loads)
                    if any(totalLoad[gcID]):
                        json_results["power peaks"] = {
                            "fixed": max_fixed_load,
                            "variable": max_variable_load,
                            "total": max(totalLoad[gcID]),
                            "unit": "kW",
                            "info": "Maximum drawn power, by fixed loads (building, PV),"
                                    " variable loads (charging stations, stationary batteries) "
                                    "and all loads"
                        }

                    # average drawn power
                    avg_drawn = sum(totalLoad[gcID]) / step_i if step_i > 0 else 0
                    json_results["avg drawn power"] = {
                        "value": avg_drawn,
                        "unit": "kW",
                        "info": "Drawn power, averaged over all time steps"
                    }

                    # total feed-in energy
                    json_results["feed-in energy"] = {
                        "value": sum(feedInPower[gcID]) / stepsPerHour,
                        "unit": "kWh",
                        "info": "Total energy from renewable energy sources"
                    }

                    # battery sizes
                    for b in [b for b in batteryLevels[gcID].values()]:
                        if any(b):
                            bat_dict = {batName: max(values) for batName, values in
                                        batteryLevels[gcID].items()}
                            bat_dict.update({
                                "unit": "kWh",
                                "info": "Maximum stored energy in each battery by name"
                            })
                            json_results["max. stored energy in batteries"] = bat_dict

                    # charging cycles
                    # stationary batteries
                    total_bat_cap = 0
                    for batID, battery in self.constants.batteries.items():
                        if self.constants.batteries[batID].parent == gcID:
                            if battery.capacity > 2**63:
                                # unlimited capacity
                                max_cap = max(batteryLevels[gcID][batID])
                                print("Battery {} is unlimited, set capacity to {} kWh".format(
                                    batID, max_cap))
                                total_bat_cap += max_cap
                            else:
                                total_bat_cap += battery.capacity
                    if total_bat_cap:
                        total_bat_energy = 0
                        for loads in extLoads[gcID]:
                            for batID in self.constants.batteries.keys():
                                if self.constants.batteries[batID].parent == gcID:
                                    total_bat_energy += max(loads.get(batID, 0), 0) / stepsPerHour
                        json_results["stationary battery cycles"] = {
                            "value": total_bat_energy / total_bat_cap,
                            "unit": None,
                            "info": "Number of load cycles of stationary batteries (averaged)"
                        }
                    # vehicles
                    total_car_cap = sum([v.battery.capacity for v in
                                         self.constants.vehicles.values()])
                    total_car_energy = sum([sum(map(
                        lambda v: max(v, 0), r["commands"].values())) for r in results])
                    json_results["all vehicle battery cycles"] = {
                        "value": total_car_energy/total_car_cap,
                        "unit": None,
                        "info": "Number of load cycles per vehicle (averaged)"
                    }

                    # write to file
                    file_name = options['save_results'].split(".")[0] + f"_{gcID}." + options[
                        'save_results'].split(".")[1]
                    with open(file_name, 'w') as results_file:
                        json.dump(json_results, results_file, indent=2)

                if options.get("save_timeseries", False):
                    # save power use for each timestep in file

                    # check file extension
                    ext = options["save_timeseries"].split('.')[-1]
                    if ext != "csv":
                        print("File extension mismatch: timeseries file is of type .csv")

                    cs_ids = sorted(item for item in strat.world_state.charging_stations.keys() if
                                    self.constants.charging_stations[item].parent == gcID)

                    uc_keys = [
                        "work",
                        "business",
                        "school",
                        "shopping",
                        "private/ridesharing",
                        "leisure",
                        "home",
                        "hub"
=======
                        load_count[i][-1] += (soc is not None)

                fixed_load = sum([v for k, v in extLoads[idx].items() if
                                  k in self.events.external_load_lists or
                                  k in self.events.energy_feed_in_lists])
                max_fixed_load = max(max_fixed_load, fixed_load)
                var_load = totalLoad[idx] - fixed_load
                max_variable_load = max(max_variable_load, var_load)

            # avg flex per window
            avg_flex_per_window = [sum([t[0] for t in w]) / len(w) if w else 0 for w in load_window]
            json_results["avg flex per window"] = {
                "04-10": avg_flex_per_window[0],
                "10-16": avg_flex_per_window[1],
                "16-22": avg_flex_per_window[2],
                "22-04": avg_flex_per_window[3],
                "unit": "kW",
                "info": "Average flexible power range per time window"
            }

            # sum of used energy per window
            sum_energy_per_window = [sum([t[1] for t in w]) / stepsPerHour for w in load_window]
            json_results["sum of energy per window"] = {
                "04-10": sum_energy_per_window[0],
                "10-16": sum_energy_per_window[1],
                "16-22": sum_energy_per_window[2],
                "22-04": sum_energy_per_window[3],
                "unit": "kWh",
                "info": "Total drawn energy per time window"
            }

            # avg standing time
            # don't use info from flex band, as standing times might be interleaved
            # remove last empty standing count
            for counts in load_count:
                if counts[-1] == 0:
                    counts = counts[:-1]
            num_loads = sum(map(len, load_count))
            if num_loads > 0:
                avg_stand_time = sum(map(sum, load_count)) / stepsPerHour / num_loads
            else:
                avg_stand_time = 0
            # avg total standing time
            # count per car: list(zip(*count_window))
            total_standing = sum(map(sum, count_window))
            avg_total_standing_time = total_standing / len(self.constants.vehicles) / stepsPerHour
            json_results["avg standing time"] = {
                "single": avg_stand_time,
                "total": avg_total_standing_time,
                "unit": "h",
                "info": "Average duration of a single standing event and "
                        "average total time standing time of all vehicles"
            }

            # percent of standing time in time window
            perc_stand_window = list(map(
                lambda x: x * 100 / total_standing if total_standing > 0 else 0,
                map(sum, count_window)))
            json_results["standing per window"] = {
                "04-10": perc_stand_window[0],
                "10-16": perc_stand_window[1],
                "16-22": perc_stand_window[2],
                "22-04": perc_stand_window[3],
                "unit": "%",
                "info": "Share of standing time per time window"
            }

            # avg needed energy per standing period
            intervals = flex["intervals"]
            avg_needed_energy = sum([i["needed"] for i in intervals]) / len(intervals)
            json_results["avg needed energy"] = {
                # avg energy per standing period and vehicle
                "value": avg_needed_energy / len(self.constants.vehicles),
                "unit": "kWh",
                "info": "Average amount of energy needed to reach the desired SoC"
                        " (averaged over all vehicles and charge events)"
            }

            # power peaks (fixed loads and variable loads)
            json_results["power peaks"] = {
                "fixed": max_fixed_load,
                "variable": max_variable_load,
                "total": max(totalLoad),
                "unit": "kW",
                "info": "Maximum drawn power, by fixed loads (building, PV),"
                        " variable loads (charging stations, stationary batteries) and all loads"
            }

            # average drawn power
            avg_drawn = sum(totalLoad) / step_i if step_i > 0 else 0
            json_results["avg drawn power"] = {
                "value": avg_drawn,
                "unit": "kW",
                "info": "Drawn power, averaged over all time steps"
            }

            # total feed-in energy
            json_results["feed-in energy"] = {
                "value": sum(feedInPower) / stepsPerHour,
                "unit": "kWh",
                "info": "Total energy from renewable energy sources"
            }

            # battery sizes
            if batteryLevels:
                bat_dict = {batName: max(values) for batName, values in batteryLevels.items()}
                bat_dict.update({
                    "unit": "kWh",
                    "info": "Maximum stored energy in each battery by name"
                })
                json_results["max. stored energy in batteries"] = bat_dict

            # charging cycles
            # stationary batteries
            total_bat_cap = 0
            for batID, battery in self.constants.batteries.items():
                if battery.capacity > 2**63:
                    # unlimited capacity
                    max_cap = max(batteryLevels[batName])
                    print("Battery {} is unlimited, set capacity to {} kWh".format(batID, max_cap))
                    total_bat_cap += max_cap
                else:
                    total_bat_cap += battery.capacity
            if total_bat_cap:
                total_bat_energy = 0
                for loads in extLoads:
                    for batID in self.constants.batteries.keys():
                        total_bat_energy += max(loads.get(batID, 0), 0) / stepsPerHour
                json_results["stationary battery cycles"] = {
                    "value": total_bat_energy / total_bat_cap,
                    "unit": None,
                    "info": "Number of load cycles of stationary batteries (averaged)"
                }
            # vehicles
            total_car_cap = sum([v.battery.capacity for v in self.constants.vehicles.values()])
            total_car_energy = sum([sum(map(
                lambda v: max(v, 0), r["commands"].values())) for r in results])
            json_results["vehicle battery cycles"] = {
                "value": total_car_energy/total_car_cap,
                "unit": None,
                "info": "Number of load cycles per vehicle (averaged)"
            }

            # write to file
            with open(options['save_results'], 'w') as results_file:
                json.dump(json_results, results_file, indent=2)

        if options.get("save_timeseries", False):
            # save power use for each timestep in file

            # check file extension
            ext = options["save_timeseries"].split('.')[-1]
            if ext != "csv":
                print("File extension mismatch: timeseries file is of type .csv")

            cs_ids = sorted(strat.world_state.charging_stations.keys())
            uc_keys = [
                "work",
                "business",
                "school",
                "shopping",
                "private/ridesharing",
                "leisure",
                "home",
                "hub"
            ]

            round_to_places = 2

            # which SimBEV-Use Cases are in this scenario?
            # group CS by UC name
            cs_by_uc = {}
            for uc_key in uc_keys:
                for cs_id in cs_ids:
                    if uc_key in cs_id:
                        # CS part of UC
                        if uc_key not in cs_by_uc:
                            # first CS of this UC
                            cs_by_uc[uc_key] = []
                        cs_by_uc[uc_key].append(cs_id)

            uc_keys_present = cs_by_uc.keys()

            scheduleKeys = []
            for gcID in sorted(gcPowerSchedule.keys()):
                if any(s is not None for s in gcPowerSchedule[gcID]):
                    scheduleKeys.append(gcID)

            # any loads except CS present?
            hasExtLoads = any(extLoads)

            with open(options['save_timeseries'], 'w') as timeseries_file:
                # write header
                # general info
                header = ["timestep", "time"]
                # price
                if any(prices):
                    # external loads (e.g., building)
                    header.append("price [EUR/kWh]")
                # grid power
                header.append("grid power [kW]")
                # external loads
                if hasExtLoads:
                    # external loads (e.g., building)
                    header.append("ext.load [kW]")
                # feed-in
                if any(feedInPower):
                    header.append("feed-in [kW]")
                # batteries
                if self.constants.batteries:
                    header += ["battery power [kW]", "bat. stored energy [kWh]"]
                # flex + schedule
                header += ["flex min [kW]", "flex base [kW]", "flex max [kW]"]
                header += ["schedule {} [kW]".format(gcID) for gcID in scheduleKeys]
                header += ["window {}".format(gcID) for gcID in scheduleKeys]
                # sum of charging power
                header.append("sum CS power")
                # charging power per use case
                header += ["sum UC {}".format(uc) for uc in uc_keys_present]
                # total number of occupied charging stations
                header.append("# occupied CS")
                # number of occupied CS per UC
                header += ["# occupied UC {}".format(uc) for uc in uc_keys_present]
                # charging power per CS
                header += [str(cs_id) for cs_id in cs_ids]
                timeseries_file.write(','.join(header))

                # write timesteps
                for idx, r in enumerate(results):
                    # general info: timestep index and timestamp
                    # TZ removed for spreadsheet software
                    row = [idx, r['current_time'].replace(tzinfo=None)]
                    # price
                    if any(prices):
                        row.append(round(prices[idx][0], round_to_places))
                    # grid power (negative since grid power is fed into system)
                    row.append(-1 * round(totalLoad[idx], round_to_places))
                    # external loads
                    if hasExtLoads:
                        sumExtLoads = sum([
                            v for k, v in extLoads[idx].items()
                            if k in self.events.external_load_lists])
                        row.append(round(sumExtLoads, round_to_places))
                    # feed-in (negative since power is fed into system)
                    if any(feedInPower):
                        row.append(-1 * round(feedInPower[idx], round_to_places))
                    # batteries
                    if self.constants.batteries:
                        row += [
                            # battery power
                            round(sum([
                                v for k, v in extLoads[idx].items()
                                if k in self.constants.batteries]),
                                round_to_places),
                            # battery levels
                            round(
                                sum([levels[idx] for levels in batteryLevels.values()]),
                                round_to_places
                            )
                        ]
                    # flex
                    row += [
                        round(flex["min"][idx], round_to_places),
                        round(flex["base"][idx], round_to_places),
                        round(flex["max"][idx], round_to_places)
>>>>>>> 140a108b
                    ]

                    round_to_places = 2

                    # which SimBEV-Use Cases are in this scenario?
                    # group CS by UC name
                    cs_by_uc = {}
                    for uc_key in uc_keys:
                        for cs_id in cs_ids:
                            if uc_key in cs_id:
                                # CS part of UC
                                if uc_key not in cs_by_uc:
                                    # first CS of this UC
                                    cs_by_uc[uc_key] = []
                                cs_by_uc[uc_key].append(cs_id)

                    uc_keys_present = cs_by_uc.keys()

                    scheduleKeys = []
                    for gcID in sorted(gcPowerSchedule.keys()):
                        if any(s is not None for s in gcPowerSchedule[gcID]):
                            scheduleKeys.append(gcID)

                    # any loads except CS present?
                    hasExtLoads = any(extLoads)

                    with open(options['save_timeseries'].split(".")[0] + f"_{gcID}." +
                              options['save_timeseries'].split(".")[1], 'w') as timeseries_file:
                        # write header
                        # general info
                        header = ["timestep", "time"]
                        # price
                        if any(prices):
                            # external loads (e.g., building)
                            header.append("price [EUR/kWh]")
                        # grid power
                        header.append("grid power [kW]")
                        # external loads
                        if hasExtLoads:
                            # external loads (e.g., building)
                            header.append("ext.load [kW]")
                        # feed-in
                        if any(feedInPower):
                            header.append("feed-in [kW]")
                        # batteries
                        if self.constants.batteries:
                            header += ["battery power [kW]", "bat. stored energy [kWh]"]
                        # flex + schedule
                        header += ["flex min [kW]", "flex base [kW]", "flex max [kW]"]
                        header += ["schedule {} [kW]".format(gcID) for gcID in scheduleKeys]
                        header += ["window {}".format(gcID) for gcID in scheduleKeys]
                        # sum of charging power
                        header.append("sum CS power")
                        # charging power per use case
                        header += ["sum UC {}".format(uc) for uc in uc_keys_present]
                        # total number of occupied charging stations
                        header.append("# occupied CS")
                        # number of occupied CS per UC
                        header += ["# occupied UC {}".format(uc) for uc in uc_keys_present]
                        # charging power per CS
                        header += [str(cs_id) for cs_id in cs_ids]
                        timeseries_file.write(','.join(header))

                        # write timesteps
                        for idx, r in enumerate(results):
                            # general info: timestep index and timestamp
                            # TZ removed for spreadsheet software
                            row = [idx, r['current_time'].replace(tzinfo=None)]
                            # price
                            if any(prices[gcID]):
                                row.append(round(prices[gcID][idx][0], round_to_places))
                            # grid power (negative since grid power is fed into system)
                            row.append(-1 * round(totalLoad[gcID][idx], round_to_places))
                            # external loads
                            if hasExtLoads:
                                sumExtLoads = sum([
                                    v for k, v in extLoads[gcID][idx].items()
                                    if k in self.events.external_load_lists])
                                row.append(round(sumExtLoads, round_to_places))
                            # feed-in (negative since grid power is fed into system)
                            if any(feedInPower):
                                row.append(-1 * round(feedInPower[gcID][idx], round_to_places))
                            # batteries
                            if self.constants.batteries:
                                current_battery = {}
                                for batID in batteryLevels[gcID]:
                                    if self.constants.batteries[batID].parent == gcID:
                                        current_battery.update({batID: batteryLevels[gcID][batID]})
                                row += [
                                    # battery power

                                    round(sum([
                                        v for k, v in extLoads[gcID][idx].items()
                                        if k in self.constants.batteries]),
                                        round_to_places),
                                    # battery levels
                                    # get connected battery
                                    round(
                                        sum([levels[idx] for levels in current_battery.values()]),
                                        round_to_places
                                    )
                                ]
                            # flex
                            row += [
                                round(flex["min"][idx], round_to_places),
                                round(flex["base"][idx], round_to_places),
                                round(flex["max"][idx], round_to_places)
                            ]
                            # schedule + window schedule
                            row += [
                                round(gcPowerSchedule[gcID][idx], round_to_places)
                                for gcID in scheduleKeys]
                            row += [
                                round(gcWindowSchedule[gcID][idx], round_to_places)
                                for gcID in scheduleKeys]
                            # charging power
                            # get sum of all current CS power that are connected to gc
                            gc_commands = {}
                            if r['commands']:
                                for k, v in r["commands"].items():
                                    if k in cs_ids:
                                        gc_commands.update({k: v})
                            row.append(round(sum(gc_commands.values()), round_to_places))
                            # sum up all charging power at gc for each use case
                            row += [round(sum([cs_value for cs_id, cs_value in gc_commands.items()
                                               if cs_id in cs_by_uc[uc_key]]),
                                    round_to_places) for uc_key in uc_keys_present]
                            # get total number of occupied CS that are connected to gc
                            row.append(len(connChargeByTS[gcID]))
                            # get number of occupied CS at gc for each use case
                            row += [
                                sum([1 if uc_key in cs_id else 0
                                    for cs_id in connChargeByTS[gcID]]) for uc_key in
                                uc_keys_present]
                            # get individual charging power of cs_id that is connected to gc
                            row += [round(gc_commands.get(cs_id, 0), round_to_places) for cs_id in
                                    cs_ids]
                            # write row to file
                            timeseries_file.write('\n' + ','.join(map(lambda x: str(x), row)))

        if options.get('visual', False):
            import matplotlib.pyplot as plt

            print('Done. Create plots...')
            # sum up total load of all grid connectors
            all_totalLoad = []
            for gcID, gc in self.constants.grid_connectors.items():
                if not all_totalLoad:
                    all_totalLoad = totalLoad[gcID]
                else:
                    all_totalLoad = list(map(lambda x, y: x+y, all_totalLoad, totalLoad[gcID]))

            sum_cs = []
            xlabels = []

            for r in results:
                xlabels.append(r['current_time'])
                cur_cs = []
                for cs_id in sorted(self.constants.charging_stations):
                    cur_cs.append(r['commands'].get(cs_id, 0.0))
                sum_cs.append(cur_cs)

            # untangle external loads (with feed-in)
            loads = {}
            for gcID, gc in self.constants.grid_connectors.items():
                loads[gcID] = {}
                for i, step in enumerate(extLoads[gcID]):
                    for k, v in step.items():
                        if k not in loads[gcID]:
                            # new key, not present before
                            loads[gcID][k] = [0] * i
                        loads[gcID][k].append(v)
                    for k in loads[gcID].keys():
                        if k not in step:
                            # old key not in current step
                            loads[gcID][k].append(0)

            # plot!

            # batteries
            if batteryLevels:
                plots_top_row = 3
                ax = plt.subplot(2, plots_top_row, 3)
                ax.set_title('Batteries')
                ax.set(ylabel='Stored power in kWh')
                for gcID, gc in self.constants.grid_connectors.items():
                    if batteryLevels[gcID]:
                        for name, values in batteryLevels[gcID].items():
                            ax.plot(xlabels, values, label=name)
                ax.legend()
            else:
                plots_top_row = 2

            # vehicles
            ax = plt.subplot(2, plots_top_row, 1)
            ax.set_title('Vehicles')
            ax.set(ylabel='SoC')
            for gcID, soc in socs.items():
                lines = ax.step(xlabels, soc)
                # reset color cycle, so lines have same color
                ax.set_prop_cycle(None)
            for gcID, dis in disconnect.items():
                ax.plot(xlabels, dis, '--')
            if len(self.constants.vehicles) <= 10:
                ax.legend(lines, sorted(self.constants.vehicles.keys()))

            # charging stations
            ax = plt.subplot(2, plots_top_row, 2)
            ax.set_title('Charging Stations')
            ax.set(ylabel='Power in kW')
            lines = ax.step(xlabels, sum_cs)
            if len(self.constants.charging_stations) <= 10:
                ax.legend(lines, sorted(self.constants.charging_stations.keys()))

            # total power
            ax = plt.subplot(2, 2, 3)
            ax.plot(xlabels, list([sum(cs) for cs in sum_cs]), label="CS")
<<<<<<< HEAD
            for gcID, gc in self.constants.grid_connectors.items():
                for name, values in loads[gcID].items():
                    ax.plot(xlabels, values, label=name)
            # draw schedule
            for gcID, schedule in gcWindowSchedule.items():
                if all(s is not None for s in schedule):
                    # schedule exists
                    window_values = [v * int(max(totalLoad[gcID])) for v in schedule]
                    ax.plot(xlabels, window_values, label="window {}".format(gcID), linestyle='--')

            for gcID, schedule in gcPowerSchedule.items():
                if any(s is not None for s in schedule):
                    # schedule exists
                    ax.plot(xlabels, schedule, label="Schedule {}".format(gcID))

            ax.plot(xlabels, all_totalLoad, label="total")
=======
            for name, values in loads.items():
                ax.plot(xlabels, values, label=name)

            # draw schedule or charge-windows
            if strat.uses_window:
                for gcID, schedule in gcWindowSchedule.items():
                    if all(s is not None for s in schedule):
                        w_values = [v * int(max(totalLoad)) for v in schedule]
                        ax.plot(xlabels, w_values, label="Window {}".format(gcID), linestyle='--')
            if strat.uses_schedule:
                for gcID, schedule in gcPowerSchedule.items():
                    if any(s is not None for s in schedule):
                        ax.plot(xlabels, schedule, label="Schedule {}".format(gcID))

            ax.plot(xlabels, totalLoad, label="Total")
>>>>>>> 140a108b
            # ax.axhline(color='k', linestyle='--', linewidth=1)
            ax.set_title('Power')
            ax.set(ylabel='Power in kW')
            ax.legend()
            ax.xaxis_date()  # xaxis are datetime objects

            # price
            ax = plt.subplot(2, 2, 4)
            for gcID, price in prices.items():
                lines = ax.step(xlabels, price)
            ax.set_title('Price for 1 kWh')
            ax.set(ylabel='€')
            if len(self.constants.grid_connectors) <= 10:
                ax.legend(lines, sorted(self.constants.grid_connectors.keys()))

            # figure title
            fig = plt.gcf()
            fig.suptitle('Strategy: {}'.format(type(strat).__name__), fontweight='bold')

            # fig.autofmt_xdate()  # rotate xaxis labels (dates) to fit
            # autofmt removes some axis labels, so rotate by hand:
            for ax in fig.get_axes():
                plt.setp(ax.get_xticklabels(), rotation=30, ha='right')

            plt.show()<|MERGE_RESOLUTION|>--- conflicted
+++ resolved
@@ -136,25 +136,10 @@
                 # loads without charging stations (external + feed-in)
                 stepLoads = {k: v for k, v in gc.current_loads.items()
                              if k not in self.constants.charging_stations.keys()}
-<<<<<<< HEAD
                 extLoads[gcID].append(stepLoads)
                 # sum up loads (with charging stations), compute cost
                 gc_load = gc.get_current_load()
                 # price in ct/kWh -> get price in EUR
-=======
-                extLoads.append(stepLoads)
-
-                # sum up total feed-in power
-                feed_in_keys = self.events.energy_feed_in_lists.keys()
-                curFeedIn -= sum([gc.current_loads.get(k, 0) for k in feed_in_keys])
-
-                # get GC load without feed-in power
-                gc_load = gc.get_current_load(exclude=feed_in_keys)
-                # add feed-in power, but don't exceed GC discharge power limit
-                gc_load = max(-gc.max_power, gc_load - curFeedIn)
-
-                # compute cost: price in ct/kWh -> get price in EUR
->>>>>>> 140a108b
                 if gc.cost:
                     power = max(gc_load, 0)
                     energy = power / stepsPerHour
@@ -167,52 +152,11 @@
                 gcPowerSchedule[gcID].append(gc.target)
                 gcWindowSchedule[gcID].append(gc.window)
 
-<<<<<<< HEAD
                 # sum up total feed-in power
                 feed_in_keys = self.events.energy_feed_in_lists.keys()
                 curFeedIn -= sum([gc.current_loads.get(k, 0) for k in feed_in_keys])
 
                 # get SOC and connected CS of all connected vehicles at gc
-=======
-            # get SOC and connected CS of all connected vehicles
-            cur_cs = []
-            cur_dis = []
-            cur_socs = []
-            for vidx, vid in enumerate(sorted(strat.world_state.vehicles.keys())):
-                vehicle = strat.world_state.vehicles[vid]
-                if vehicle.connected_charging_station:
-                    cur_cs.append(vehicle.connected_charging_station)
-                    cur_dis.append(None)
-                    cur_socs.append(vehicle.battery.soc)
-                    if len(socs) > 0 and socs[-1][vidx] is None:
-                        # just arrived -> update disconnect
-                        # find departure
-                        start_idx = step_i-1
-                        while start_idx >= 0 and socs[start_idx][vidx] is None:
-                            start_idx -= 1
-                        if start_idx < 0:
-                            # first charge, no info about old soc
-                            continue
-                        # get start soc
-                        start_soc = socs[start_idx][vidx]
-                        # compute linear equation
-                        m = (vehicle.battery.soc - start_soc) / (step_i - start_idx - 1)
-                        # update timesteps between start and now
-                        for idx in range(start_idx, step_i):
-                            disconnect[idx][vidx] = m * (idx - start_idx) + start_soc
-                else:
-                    cur_socs.append(None)
-                    cur_dis.append(None)  # placeholder
-
-            # append accumulated info
-            socs.append(cur_socs)
-            costs.append(cost)
-            prices.append(price)
-            totalLoad.append(curLoad)
-            disconnect.append(cur_dis)
-            feedInPower.append(curFeedIn)
-            connChargeByTS.append(cur_cs)
->>>>>>> 140a108b
 
                 cur_cs = []
                 cur_dis = []
@@ -358,7 +302,6 @@
                     if num_loads > 0:
                         avg_stand_time = sum(map(sum, load_count)) / stepsPerHour / num_loads
                     else:
-<<<<<<< HEAD
                         avg_stand_time = 0
                     # avg total standing time
                     # count per car: list(zip(*count_window))
@@ -498,273 +441,6 @@
                         "leisure",
                         "home",
                         "hub"
-=======
-                        load_count[i][-1] += (soc is not None)
-
-                fixed_load = sum([v for k, v in extLoads[idx].items() if
-                                  k in self.events.external_load_lists or
-                                  k in self.events.energy_feed_in_lists])
-                max_fixed_load = max(max_fixed_load, fixed_load)
-                var_load = totalLoad[idx] - fixed_load
-                max_variable_load = max(max_variable_load, var_load)
-
-            # avg flex per window
-            avg_flex_per_window = [sum([t[0] for t in w]) / len(w) if w else 0 for w in load_window]
-            json_results["avg flex per window"] = {
-                "04-10": avg_flex_per_window[0],
-                "10-16": avg_flex_per_window[1],
-                "16-22": avg_flex_per_window[2],
-                "22-04": avg_flex_per_window[3],
-                "unit": "kW",
-                "info": "Average flexible power range per time window"
-            }
-
-            # sum of used energy per window
-            sum_energy_per_window = [sum([t[1] for t in w]) / stepsPerHour for w in load_window]
-            json_results["sum of energy per window"] = {
-                "04-10": sum_energy_per_window[0],
-                "10-16": sum_energy_per_window[1],
-                "16-22": sum_energy_per_window[2],
-                "22-04": sum_energy_per_window[3],
-                "unit": "kWh",
-                "info": "Total drawn energy per time window"
-            }
-
-            # avg standing time
-            # don't use info from flex band, as standing times might be interleaved
-            # remove last empty standing count
-            for counts in load_count:
-                if counts[-1] == 0:
-                    counts = counts[:-1]
-            num_loads = sum(map(len, load_count))
-            if num_loads > 0:
-                avg_stand_time = sum(map(sum, load_count)) / stepsPerHour / num_loads
-            else:
-                avg_stand_time = 0
-            # avg total standing time
-            # count per car: list(zip(*count_window))
-            total_standing = sum(map(sum, count_window))
-            avg_total_standing_time = total_standing / len(self.constants.vehicles) / stepsPerHour
-            json_results["avg standing time"] = {
-                "single": avg_stand_time,
-                "total": avg_total_standing_time,
-                "unit": "h",
-                "info": "Average duration of a single standing event and "
-                        "average total time standing time of all vehicles"
-            }
-
-            # percent of standing time in time window
-            perc_stand_window = list(map(
-                lambda x: x * 100 / total_standing if total_standing > 0 else 0,
-                map(sum, count_window)))
-            json_results["standing per window"] = {
-                "04-10": perc_stand_window[0],
-                "10-16": perc_stand_window[1],
-                "16-22": perc_stand_window[2],
-                "22-04": perc_stand_window[3],
-                "unit": "%",
-                "info": "Share of standing time per time window"
-            }
-
-            # avg needed energy per standing period
-            intervals = flex["intervals"]
-            avg_needed_energy = sum([i["needed"] for i in intervals]) / len(intervals)
-            json_results["avg needed energy"] = {
-                # avg energy per standing period and vehicle
-                "value": avg_needed_energy / len(self.constants.vehicles),
-                "unit": "kWh",
-                "info": "Average amount of energy needed to reach the desired SoC"
-                        " (averaged over all vehicles and charge events)"
-            }
-
-            # power peaks (fixed loads and variable loads)
-            json_results["power peaks"] = {
-                "fixed": max_fixed_load,
-                "variable": max_variable_load,
-                "total": max(totalLoad),
-                "unit": "kW",
-                "info": "Maximum drawn power, by fixed loads (building, PV),"
-                        " variable loads (charging stations, stationary batteries) and all loads"
-            }
-
-            # average drawn power
-            avg_drawn = sum(totalLoad) / step_i if step_i > 0 else 0
-            json_results["avg drawn power"] = {
-                "value": avg_drawn,
-                "unit": "kW",
-                "info": "Drawn power, averaged over all time steps"
-            }
-
-            # total feed-in energy
-            json_results["feed-in energy"] = {
-                "value": sum(feedInPower) / stepsPerHour,
-                "unit": "kWh",
-                "info": "Total energy from renewable energy sources"
-            }
-
-            # battery sizes
-            if batteryLevels:
-                bat_dict = {batName: max(values) for batName, values in batteryLevels.items()}
-                bat_dict.update({
-                    "unit": "kWh",
-                    "info": "Maximum stored energy in each battery by name"
-                })
-                json_results["max. stored energy in batteries"] = bat_dict
-
-            # charging cycles
-            # stationary batteries
-            total_bat_cap = 0
-            for batID, battery in self.constants.batteries.items():
-                if battery.capacity > 2**63:
-                    # unlimited capacity
-                    max_cap = max(batteryLevels[batName])
-                    print("Battery {} is unlimited, set capacity to {} kWh".format(batID, max_cap))
-                    total_bat_cap += max_cap
-                else:
-                    total_bat_cap += battery.capacity
-            if total_bat_cap:
-                total_bat_energy = 0
-                for loads in extLoads:
-                    for batID in self.constants.batteries.keys():
-                        total_bat_energy += max(loads.get(batID, 0), 0) / stepsPerHour
-                json_results["stationary battery cycles"] = {
-                    "value": total_bat_energy / total_bat_cap,
-                    "unit": None,
-                    "info": "Number of load cycles of stationary batteries (averaged)"
-                }
-            # vehicles
-            total_car_cap = sum([v.battery.capacity for v in self.constants.vehicles.values()])
-            total_car_energy = sum([sum(map(
-                lambda v: max(v, 0), r["commands"].values())) for r in results])
-            json_results["vehicle battery cycles"] = {
-                "value": total_car_energy/total_car_cap,
-                "unit": None,
-                "info": "Number of load cycles per vehicle (averaged)"
-            }
-
-            # write to file
-            with open(options['save_results'], 'w') as results_file:
-                json.dump(json_results, results_file, indent=2)
-
-        if options.get("save_timeseries", False):
-            # save power use for each timestep in file
-
-            # check file extension
-            ext = options["save_timeseries"].split('.')[-1]
-            if ext != "csv":
-                print("File extension mismatch: timeseries file is of type .csv")
-
-            cs_ids = sorted(strat.world_state.charging_stations.keys())
-            uc_keys = [
-                "work",
-                "business",
-                "school",
-                "shopping",
-                "private/ridesharing",
-                "leisure",
-                "home",
-                "hub"
-            ]
-
-            round_to_places = 2
-
-            # which SimBEV-Use Cases are in this scenario?
-            # group CS by UC name
-            cs_by_uc = {}
-            for uc_key in uc_keys:
-                for cs_id in cs_ids:
-                    if uc_key in cs_id:
-                        # CS part of UC
-                        if uc_key not in cs_by_uc:
-                            # first CS of this UC
-                            cs_by_uc[uc_key] = []
-                        cs_by_uc[uc_key].append(cs_id)
-
-            uc_keys_present = cs_by_uc.keys()
-
-            scheduleKeys = []
-            for gcID in sorted(gcPowerSchedule.keys()):
-                if any(s is not None for s in gcPowerSchedule[gcID]):
-                    scheduleKeys.append(gcID)
-
-            # any loads except CS present?
-            hasExtLoads = any(extLoads)
-
-            with open(options['save_timeseries'], 'w') as timeseries_file:
-                # write header
-                # general info
-                header = ["timestep", "time"]
-                # price
-                if any(prices):
-                    # external loads (e.g., building)
-                    header.append("price [EUR/kWh]")
-                # grid power
-                header.append("grid power [kW]")
-                # external loads
-                if hasExtLoads:
-                    # external loads (e.g., building)
-                    header.append("ext.load [kW]")
-                # feed-in
-                if any(feedInPower):
-                    header.append("feed-in [kW]")
-                # batteries
-                if self.constants.batteries:
-                    header += ["battery power [kW]", "bat. stored energy [kWh]"]
-                # flex + schedule
-                header += ["flex min [kW]", "flex base [kW]", "flex max [kW]"]
-                header += ["schedule {} [kW]".format(gcID) for gcID in scheduleKeys]
-                header += ["window {}".format(gcID) for gcID in scheduleKeys]
-                # sum of charging power
-                header.append("sum CS power")
-                # charging power per use case
-                header += ["sum UC {}".format(uc) for uc in uc_keys_present]
-                # total number of occupied charging stations
-                header.append("# occupied CS")
-                # number of occupied CS per UC
-                header += ["# occupied UC {}".format(uc) for uc in uc_keys_present]
-                # charging power per CS
-                header += [str(cs_id) for cs_id in cs_ids]
-                timeseries_file.write(','.join(header))
-
-                # write timesteps
-                for idx, r in enumerate(results):
-                    # general info: timestep index and timestamp
-                    # TZ removed for spreadsheet software
-                    row = [idx, r['current_time'].replace(tzinfo=None)]
-                    # price
-                    if any(prices):
-                        row.append(round(prices[idx][0], round_to_places))
-                    # grid power (negative since grid power is fed into system)
-                    row.append(-1 * round(totalLoad[idx], round_to_places))
-                    # external loads
-                    if hasExtLoads:
-                        sumExtLoads = sum([
-                            v for k, v in extLoads[idx].items()
-                            if k in self.events.external_load_lists])
-                        row.append(round(sumExtLoads, round_to_places))
-                    # feed-in (negative since power is fed into system)
-                    if any(feedInPower):
-                        row.append(-1 * round(feedInPower[idx], round_to_places))
-                    # batteries
-                    if self.constants.batteries:
-                        row += [
-                            # battery power
-                            round(sum([
-                                v for k, v in extLoads[idx].items()
-                                if k in self.constants.batteries]),
-                                round_to_places),
-                            # battery levels
-                            round(
-                                sum([levels[idx] for levels in batteryLevels.values()]),
-                                round_to_places
-                            )
-                        ]
-                    # flex
-                    row += [
-                        round(flex["min"][idx], round_to_places),
-                        round(flex["base"][idx], round_to_places),
-                        round(flex["max"][idx], round_to_places)
->>>>>>> 140a108b
                     ]
 
                     round_to_places = 2
@@ -982,7 +658,6 @@
             # total power
             ax = plt.subplot(2, 2, 3)
             ax.plot(xlabels, list([sum(cs) for cs in sum_cs]), label="CS")
-<<<<<<< HEAD
             for gcID, gc in self.constants.grid_connectors.items():
                 for name, values in loads[gcID].items():
                     ax.plot(xlabels, values, label=name)
@@ -999,23 +674,6 @@
                     ax.plot(xlabels, schedule, label="Schedule {}".format(gcID))
 
             ax.plot(xlabels, all_totalLoad, label="total")
-=======
-            for name, values in loads.items():
-                ax.plot(xlabels, values, label=name)
-
-            # draw schedule or charge-windows
-            if strat.uses_window:
-                for gcID, schedule in gcWindowSchedule.items():
-                    if all(s is not None for s in schedule):
-                        w_values = [v * int(max(totalLoad)) for v in schedule]
-                        ax.plot(xlabels, w_values, label="Window {}".format(gcID), linestyle='--')
-            if strat.uses_schedule:
-                for gcID, schedule in gcPowerSchedule.items():
-                    if any(s is not None for s in schedule):
-                        ax.plot(xlabels, schedule, label="Schedule {}".format(gcID))
-
-            ax.plot(xlabels, totalLoad, label="Total")
->>>>>>> 140a108b
             # ax.axhline(color='k', linestyle='--', linewidth=1)
             ax.set_title('Power')
             ax.set(ylabel='Power in kW')
