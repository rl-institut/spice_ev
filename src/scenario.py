#!/usr/bin/env python3

import datetime
import json
import traceback

from src import constants, events, strategy, util


class Scenario:
    """ Sets up a scenario from input json.

    :param json_dict: input dictionary
    :type json_dict: dict
    :param dir_path: path to the directory
    :type dir_path: str
    """

    def __init__(self, json_dict, dir_path=''):
        # get constants and events
        self.constants = constants.Constants(json_dict.get('constants'))
        self.events = events.Events(json_dict.get('events'), dir_path)

        scenario = json_dict.get('scenario')

        # compute time stuff
        self.start_time = util.datetime_from_isoformat(scenario['start_time'])
        self.interval = datetime.timedelta(minutes=scenario['interval'])

        # compute n_intervals or stop_time
        assert (scenario.get('stop_time') is None) ^ (scenario.get('n_intervals') is None), (
            'Give either stop_time or n_intervals, not both')
        if 'n_intervals' in scenario:
            self.n_intervals = scenario['n_intervals']
            self.stop_time = self.start_time + self.interval * self.n_intervals
        else:
            self.stop_time = util.datetime_from_isoformat(scenario['stop_time'])
            delta = self.stop_time - self.start_time
            self.n_intervals = delta // self.interval

        # minimum SoC to discharge to during v2g
        self.discharge_limit = scenario.get('discharge_limit', 0.5)

        # only relevant for schedule strategy
        self.core_standing_time = scenario.get('core_standing_time', None)

        # compute average load for each timeslot
        for ext_load_list in self.events.external_load_lists.values():
            gc_id = ext_load_list.grid_connector_id
            gc = self.constants.grid_connectors[gc_id]
            gc.add_avg_ext_load_week(ext_load_list, self.interval)

    def run(self, strategy_name, options):
        """
        Run the scenario. Goes stepwise through all timesteps of the simulation and calls the
        strategy.step method for each timestep. Prints and saves results.

        :param strategy_name: name of the charging strategy
        :type strategy_name: str
        :param options: options of the charging strategy defined in simulate.cfg
        :type options: dict
        """
        options['interval'] = self.interval
        options['events'] = self.events
        options['core_standing_time'] = self.core_standing_time
        options['DISCHARGE_LIMIT'] = options.get('DISCHARGE_LIMIT', self.discharge_limit)
        strat = strategy.class_from_str(strategy_name)(self.constants, self.start_time, **options)

        event_steps = self.events.get_event_steps(self.start_time, self.n_intervals, self.interval)

        socs = {gcID: [] for gcID in self.constants.grid_connectors.keys()}
        costs = {gcID: [] for gcID in self.constants.grid_connectors.keys()}
        prices = {gcID: [] for gcID in self.constants.grid_connectors.keys()}
        results = []
        extLoads = {gcID: [] for gcID in self.constants.grid_connectors.keys()}
        totalLoad = {gcID: [] for gcID in self.constants.grid_connectors.keys()}
        disconnect = {gcID: [] for gcID in self.constants.grid_connectors.keys()}
        feedInPower = {gcID: [] for gcID in self.constants.grid_connectors.keys()}
        stepsPerHour = datetime.timedelta(hours=1) / self.interval
        batteryLevels = {gcID: {} for gcID in self.constants.grid_connectors.keys()}
        connChargeByTS = {gcID: [] for gcID in self.constants.grid_connectors.keys()}
        gcPowerSchedule = {gcID: [] for gcID in self.constants.grid_connectors.keys()}
        gcWindowSchedule = {gcID: [] for gcID in self.constants.grid_connectors.keys()}

        begin = datetime.datetime.now()
        for step_i in range(self.n_intervals):

            if options.get("timing", False):
                # show estimated time until finished after each simulation step
                # get time since start
                dt = datetime.datetime.now() - begin
                # compute fraction of work finished
                f = (step_i + 1) / self.n_intervals
                # how much time total?
                total_time = dt / f
                # how much time left?
                eta = total_time - dt
                # remove sub-second resolution from time left
                eta_str = str(eta).split('.')[0]
                print("{} / {}, ETA {}\r".format(
                    step_i, self.n_intervals, eta_str), end="", flush=True)
            else:
                # show progress bar
                width = 10
                display_step = self.n_intervals / (width + 1)
                # only print full steps
                if step_i // display_step != (step_i - 1) // display_step:
                    progress = width * (step_i + 1) // self.n_intervals
                    print("[{}{}]\r".format(
                        '#' * progress,
                        '.' * (width - progress)
                    ), end="", flush=True)

            # run single timestep
            try:
                res = strat.step(event_steps[step_i])
            except Exception as e:
                print('\n', '*'*42)
                print(e)
                print("Aborting simulation in timestep {} ({})".format(
                    step_i + 1, strat.current_time))
                strat.description = "*** {} (ABORTED) ***".format(strat.description)
                traceback.print_exc()
                step_i -= 1
                break
            results.append(res)

            for gcID, gc in strat.world_state.grid_connectors.items():

                # get current loads
                cost = 0
                price = []
                curLoad = 0
                curFeedIn = 0

                # loads without charging stations (external + feed-in)
                stepLoads = {k: v for k, v in gc.current_loads.items()
                             if k not in self.constants.charging_stations.keys()}
                extLoads[gcID].append(stepLoads)
                # sum up loads (with charging stations), compute cost
                gc_load = gc.get_current_load()
                # price in ct/kWh -> get price in EUR
                if gc.cost:
                    power = max(gc_load, 0)
                    energy = power / stepsPerHour
                    cost += util.get_cost(energy, gc.cost) / 100
                    price.append(util.get_cost(1, gc.cost))
                else:
                    price.append(0)
                curLoad += gc_load

                gcPowerSchedule[gcID].append(gc.target)
                gcWindowSchedule[gcID].append(gc.window)

                # sum up total feed-in power
                feed_in_keys = self.events.energy_feed_in_lists.keys()
                curFeedIn -= sum([gc.current_loads.get(k, 0) for k in feed_in_keys])

                # get SOC and connected CS of all connected vehicles at gc

                cur_cs = []
                cur_dis = []
                cur_socs = []
                for vidx, vid in enumerate(sorted(strat.world_state.vehicles.keys())):
                    vehicle = strat.world_state.vehicles[vid]
                    if vehicle.connected_charging_station and (strat.world_state.charging_stations[
                            vehicle.connected_charging_station].parent == gcID):
                        cur_cs.append(vehicle.connected_charging_station)
                        cur_dis.append(None)
                        cur_socs.append(vehicle.battery.soc)
                        if len(socs[gcID]) > 0 and socs[gcID][-1][vidx] is None:
                            # just arrived -> update disconnect
                            # find departure
                            start_idx = step_i-1
                            while start_idx >= 0 and socs[gcID][start_idx][vidx] is None:
                                start_idx -= 1
                            if start_idx < 0:
                                # first charge, no info about old soc
                                continue
                            # get start soc
                            start_soc = socs[gcID][start_idx][vidx]
                            # compute linear equation
                            m = (vehicle.battery.soc - start_soc) / (step_i - start_idx - 1)
                            # update timesteps between start and now
                            for idx in range(start_idx, step_i):
                                disconnect[gcID][idx][vidx] = m * (idx - start_idx) + start_soc
                    else:
                        cur_socs.append(None)
                        cur_dis.append(None)  # placeholder

                # append accumulated info
                socs[gcID].append(cur_socs)
                costs[gcID].append(cost)
                prices[gcID].append(price)
                totalLoad[gcID].append(curLoad)
                disconnect[gcID].append(cur_dis)
                feedInPower[gcID].append(curFeedIn)
                connChargeByTS[gcID].append(cur_cs)

                # get battery levels
                for batName, bat in strat.world_state.batteries.items():
                    if strat.world_state.batteries[batName].parent == gcID:
                        if batName not in batteryLevels[gcID]:
                            batteryLevels[gcID][batName] = []
                        batteryLevels[gcID][batName].append(bat.soc * bat.capacity)

            # next simulation timestep

            # adjust step_i: n_intervals or failed simulation step
            step_i += 1

        for gcID, gc in self.constants.grid_connectors.items():
            print("Energy drawn from {}: {:.0f} kWh, Costs: {:.2f} €".format(gcID,
                                                                             sum(totalLoad[gcID]) /
                                                                             stepsPerHour,
                                                                             sum(costs[gcID])))

<<<<<<< HEAD
        if options.get("save_timeseries", False) or options.get("save_results", False):
            from generate_schedule import generate_flex_band
            # get flexibility band
            for gc_index, gcID in enumerate(self.constants.grid_connectors):
                flex = generate_flex_band(self, gc_index)

                if options.get("save_results", False):
                    # save general simulation info to JSON file
                    ext = options["save_results"].split('.')[-1]
                    if ext != "json":
                        print("File extension mismatch: results file is of type .json")

                    json_results = {}

                    # gather info about standing and power in specific time windows
                    load_count = [[0] for _ in self.constants.vehicles]
                    load_window = [[] for _ in range(4)]
                    count_window = [[0]*len(self.constants.vehicles) for _ in range(4)]

                    cur_time = self.start_time - self.interval
                    # maximum power (fixed and variable loads)
                    max_fixed_load = 0
                    max_variable_load = 0
                    for idx in range(step_i):
                        cur_time += self.interval
                        time_since_midnight = cur_time - cur_time.replace(hour=0, minute=0)
                        # four equally large timewindows: 04-10, 10-16, 16-22, 22-04
                        # shift time by four hours
                        shifted_time = time_since_midnight - datetime.timedelta(hours=4)
                        # compute window index
                        widx = (shifted_time // datetime.timedelta(hours=6)) % 4

                        load_window[widx].append((flex["max"][idx] - flex["min"][idx],
                                                 totalLoad[gcID][idx]))
                        count_window[widx] = list(map(
                            lambda c, t: c + (t is not None),
                            count_window[widx], socs[gcID][idx]))

                        for i, soc in enumerate(socs[gcID][idx]):
                            if soc is None and load_count[i][-1] > 0:
                                load_count[i].append(0)
                            else:
                                load_count[i][-1] += (soc is not None)

                        fixed_load = sum([v for k, v in extLoads[gcID][idx].items() if
                                          k in self.events.external_load_lists or
                                          k in self.events.energy_feed_in_lists])
                        max_fixed_load = max(max_fixed_load, fixed_load)
                        var_load = totalLoad[gcID][idx] - fixed_load
                        max_variable_load = max(max_variable_load, var_load)

                    # avg flex per window
                    avg_flex_per_window = [sum([t[0] for t in w]) / len(w) if w else 0 for w in
                                           load_window]
                    json_results["avg flex per window"] = {
                        "04-10": avg_flex_per_window[0],
                        "10-16": avg_flex_per_window[1],
                        "16-22": avg_flex_per_window[2],
                        "22-04": avg_flex_per_window[3],
                        "unit": "kW",
                        "info": "Average flexible power range per time window"
                    }

                    # sum of used energy per window
                    sum_energy_per_window = [sum([t[1] for t in w]) / stepsPerHour for w in
                                             load_window]
                    json_results["sum of energy per window"] = {
                        "04-10": sum_energy_per_window[0],
                        "10-16": sum_energy_per_window[1],
                        "16-22": sum_energy_per_window[2],
                        "22-04": sum_energy_per_window[3],
                        "unit": "kWh",
                        "info": "Total drawn energy per time window"
                    }
                    if strat.count_negative_soc:
                        json_results["vehicles with negative soc"] = strat.count_negative_soc

                    # avg standing time
                    # don't use info from flex band, as standing times might be interleaved
                    # remove last empty standing count
                    for counts in load_count:
                        if counts[-1] == 0:
                            counts = counts[:-1]
                    num_loads = sum(map(len, load_count))
                    if num_loads > 0:
                        avg_stand_time = sum(map(sum, load_count)) / stepsPerHour / num_loads
                    else:
                        avg_stand_time = 0
                    # avg total standing time
                    # count per car: list(zip(*count_window))
                    total_standing = sum(map(sum, count_window))
                    avg_total_standing_time = total_standing / len(
                        self.constants.vehicles) / stepsPerHour
                    json_results["avg standing time"] = {
                        "single": avg_stand_time,
                        "total": avg_total_standing_time,
                        "unit": "h",
                        "info": "Average duration of a single standing event and "
                                "average total time standing time of all vehicles"
                    }

                    # percent of standing time in time window
                    perc_stand_window = list(map(
                        lambda x: x * 100 / total_standing if total_standing > 0 else 0,
                        map(sum, count_window)))
                    json_results["standing per window"] = {
                        "04-10": perc_stand_window[0],
                        "10-16": perc_stand_window[1],
                        "16-22": perc_stand_window[2],
                        "22-04": perc_stand_window[3],
                        "unit": "%",
                        "info": "Share of standing time per time window"
                    }

                    # avg needed energy per standing period
                    intervals = flex["intervals"]
                    avg_needed_energy = sum([i["needed"] for i in intervals]) / len(intervals)
                    json_results["avg needed energy"] = {
                        # avg energy per standing period and vehicle
                        # todo: number of cars at this gc instead? wouldn't it make more sense to
                        #  only take timesteps with load into account?
                        "value": avg_needed_energy / len(self.constants.vehicles),
                        "unit": "kWh",
                        "info": "Average amount of energy needed to reach the desired SoC"
                                " (averaged over all vehicles and charge events)"
                    }

                    # power peaks (fixed loads and variable loads)
                    if any(totalLoad[gcID]):
                        json_results["power peaks"] = {
                            "fixed": max_fixed_load,
                            "variable": max_variable_load,
                            "total": max(totalLoad[gcID]),
                            "unit": "kW",
                            "info": "Maximum drawn power, by fixed loads (building, PV),"
                                    " variable loads (charging stations, stationary batteries) "
                                    "and all loads"
                        }

                    # average drawn power
                    avg_drawn = sum(totalLoad[gcID]) / step_i if step_i > 0 else 0
                    json_results["avg drawn power"] = {
                        "value": avg_drawn,
                        "unit": "kW",
                        "info": "Drawn power, averaged over all time steps"
                    }

                    # total feed-in energy
                    json_results["feed-in energy"] = {
                        "value": sum(feedInPower[gcID]) / stepsPerHour,
                        "unit": "kWh",
                        "info": "Total energy from renewable energy sources"
                    }

                    # battery sizes
                    for b in [b for b in batteryLevels[gcID].values()]:
                        if any(b):
                            bat_dict = {batName: max(values) for batName, values in
                                        batteryLevels[gcID].items()}
                            bat_dict.update({
                                "unit": "kWh",
                                "info": "Maximum stored energy in each battery by name"
                            })
                            json_results["max. stored energy in batteries"] = bat_dict

                    # charging cycles
                    # stationary batteries
                    total_bat_cap = 0
                    for batID, battery in self.constants.batteries.items():
                        if self.constants.batteries[batID].parent == gcID:
                            if battery.capacity > 2**63:
                                # unlimited capacity
                                max_cap = max(batteryLevels[gcID][batID])
                                print("Battery {} is unlimited, set capacity to {} kWh".format(
                                    batID, max_cap))
                                total_bat_cap += max_cap
                            else:
                                total_bat_cap += battery.capacity
                    if total_bat_cap:
                        total_bat_energy = 0
                        for loads in extLoads[gcID]:
                            for batID in self.constants.batteries.keys():
                                if self.constants.batteries[batID].parent == gcID:
                                    total_bat_energy += max(loads.get(batID, 0), 0) / stepsPerHour
                        json_results["stationary battery cycles"] = {
                            "value": total_bat_energy / total_bat_cap,
                            "unit": None,
                            "info": "Number of load cycles of stationary batteries (averaged)"
                        }
                    # vehicles
                    total_car_cap = sum([v.battery.capacity for v in
                                         self.constants.vehicles.values()])
                    total_car_energy = sum([sum(map(
                        lambda v: max(v, 0), r["commands"].values())) for r in results])
                    json_results["all vehicle battery cycles"] = {
                        "value": total_car_energy/total_car_cap,
                        "unit": None,
                        "info": "Number of load cycles per vehicle (averaged)"
                    }

                    # write to file
                    file_name = options['save_results'].split(".")[0] + f"_{gcID}." + options[
                        'save_results'].split(".")[1]
                    with open(file_name, 'w') as results_file:
                        json.dump(json_results, results_file, indent=2)

                if options.get("save_timeseries", False):
                    # save power use for each timestep in file

                    # check file extension
                    ext = options["save_timeseries"].split('.')[-1]
                    if ext != "csv":
                        print("File extension mismatch: timeseries file is of type .csv")

                    cs_ids = sorted(item for item in strat.world_state.charging_stations.keys() if
                                    self.constants.charging_stations[item].parent == gcID)

                    uc_keys = [
                        "work",
                        "business",
                        "school",
                        "shopping",
                        "private/ridesharing",
                        "leisure",
                        "home",
                        "hub"
=======
        if options.get("save_timeseries", False) or options.get("save_results", False) or \
                options.get("testing", False):
            # get flexibility band
            from generate_schedule import generate_flex_band
            flex = generate_flex_band(self)

        if options.get("save_results", False) or options.get("testing", False):
            if options.get("save_results", False):
                # save general simulation info to JSON file
                ext = options["save_results"].split('.')[-1]
                if ext != "json":
                    print("File extension mismatch: results file is of type .json")

            json_results = {}

            # gather info about standing and power in specific time windows
            load_count = [[0] for _ in self.constants.vehicles]
            load_window = [[] for _ in range(4)]
            count_window = [[0]*len(self.constants.vehicles) for _ in range(4)]

            cur_time = self.start_time - self.interval
            # maximum power (fixed and variable loads)
            max_fixed_load = 0
            max_variable_load = 0
            for idx in range(step_i):
                cur_time += self.interval
                time_since_midnight = cur_time - cur_time.replace(hour=0, minute=0)
                # four equally large timewindows: 04-10, 10-16, 16-22, 22-04
                # shift time by four hours
                shifted_time = time_since_midnight - datetime.timedelta(hours=4)
                # compute window index
                widx = (shifted_time // datetime.timedelta(hours=6)) % 4

                load_window[widx].append((flex["max"][idx] - flex["min"][idx], totalLoad[idx]))
                count_window[widx] = list(map(
                    lambda c, t: c + (t is not None),
                    count_window[widx], socs[idx]))

                for i, soc in enumerate(socs[idx]):
                    if soc is None and load_count[i][-1] > 0:
                        load_count[i].append(0)
                    else:
                        load_count[i][-1] += (soc is not None)

                fixed_load = sum([v for k, v in extLoads[idx].items() if
                                  k in self.events.external_load_lists or
                                  k in self.events.energy_feed_in_lists])
                max_fixed_load = max(max_fixed_load, fixed_load)
                var_load = totalLoad[idx] - fixed_load
                max_variable_load = max(max_variable_load, var_load)

            # avg flex per window
            avg_flex_per_window = [sum([t[0] for t in w]) / len(w) if w else 0 for w in load_window]
            json_results["avg flex per window"] = {
                "04-10": avg_flex_per_window[0],
                "10-16": avg_flex_per_window[1],
                "16-22": avg_flex_per_window[2],
                "22-04": avg_flex_per_window[3],
                "unit": "kW",
                "info": "Average flexible power range per time window"
            }

            # sum of used energy per window
            sum_energy_per_window = [sum([t[1] for t in w]) / stepsPerHour for w in load_window]
            json_results["sum of energy per window"] = {
                "04-10": sum_energy_per_window[0],
                "10-16": sum_energy_per_window[1],
                "16-22": sum_energy_per_window[2],
                "22-04": sum_energy_per_window[3],
                "unit": "kWh",
                "info": "Total drawn energy per time window"
            }

            # avg standing time
            # don't use info from flex band, as standing times might be interleaved
            # remove last empty standing count
            for counts in load_count:
                if counts[-1] == 0:
                    counts = counts[:-1]
            num_loads = sum(map(len, load_count))
            if num_loads > 0:
                avg_stand_time = sum(map(sum, load_count)) / stepsPerHour / num_loads
            else:
                avg_stand_time = 0
            # avg total standing time
            # count per car: list(zip(*count_window))
            total_standing = sum(map(sum, count_window))
            avg_total_standing_time = total_standing / len(self.constants.vehicles) / stepsPerHour
            json_results["avg standing time"] = {
                "single": avg_stand_time,
                "total": avg_total_standing_time,
                "unit": "h",
                "info": "Average duration of a single standing event and "
                        "average total time standing time of all vehicles"
            }

            # percent of standing time in time window
            perc_stand_window = list(map(
                lambda x: x * 100 / total_standing if total_standing > 0 else 0,
                map(sum, count_window)))
            json_results["standing per window"] = {
                "04-10": perc_stand_window[0],
                "10-16": perc_stand_window[1],
                "16-22": perc_stand_window[2],
                "22-04": perc_stand_window[3],
                "unit": "%",
                "info": "Share of standing time per time window"
            }

            # avg needed energy per standing period
            intervals = flex["intervals"]
            avg_needed_energy = sum([i["needed"] for i in intervals]) / len(intervals)
            json_results["avg needed energy"] = {
                # avg energy per standing period and vehicle
                "value": avg_needed_energy / len(self.constants.vehicles),
                "unit": "kWh",
                "info": "Average amount of energy needed to reach the desired SoC"
                        " (averaged over all vehicles and charge events)"
            }

            # power peaks (fixed loads and variable loads)
            json_results["power peaks"] = {
                "fixed": max_fixed_load,
                "variable": max_variable_load,
                "total": max(totalLoad),
                "unit": "kW",
                "info": "Maximum drawn power, by fixed loads (building, PV),"
                        " variable loads (charging stations, stationary batteries) and all loads"
            }

            # average drawn power
            avg_drawn = sum(totalLoad) / step_i if step_i > 0 else 0
            json_results["avg drawn power"] = {
                "value": avg_drawn,
                "unit": "kW",
                "info": "Drawn power, averaged over all time steps"
            }

            # total feed-in energy
            json_results["feed-in energy"] = {
                "value": sum(feedInPower) / stepsPerHour,
                "unit": "kWh",
                "info": "Total energy from renewable energy sources"
            }

            # battery sizes
            if batteryLevels:
                bat_dict = {batName: max(values) for batName, values in batteryLevels.items()}
                bat_dict.update({
                    "unit": "kWh",
                    "info": "Maximum stored energy in each battery by name"
                })
                json_results["max. stored energy in batteries"] = bat_dict

            # charging cycles
            # stationary batteries
            total_bat_cap = 0
            for batID, battery in self.constants.batteries.items():
                if battery.capacity > 2**63:
                    # unlimited capacity
                    max_cap = max(batteryLevels[batName])
                    print("Battery {} is unlimited, set capacity to {} kWh".format(batID, max_cap))
                    total_bat_cap += max_cap
                else:
                    total_bat_cap += battery.capacity
            if total_bat_cap:
                total_bat_energy = 0
                for loads in extLoads:
                    for batID in self.constants.batteries.keys():
                        total_bat_energy += max(loads.get(batID, 0), 0) / stepsPerHour
                json_results["stationary battery cycles"] = {
                    "value": total_bat_energy / total_bat_cap,
                    "unit": None,
                    "info": "Number of load cycles of stationary batteries (averaged)"
                }
            # vehicles
            total_car_cap = sum([v.battery.capacity for v in self.constants.vehicles.values()])
            total_car_energy = sum([sum(map(
                lambda v: max(v, 0), r["commands"].values())) for r in results])
            json_results["vehicle battery cycles"] = {
                "value": total_car_energy/total_car_cap,
                "unit": None,
                "info": "Number of load cycles per vehicle (averaged)"
            }
            if options.get("save_results", False):
                # write to file
                with open(options['save_results'], 'w') as results_file:
                    json.dump(json_results, results_file, indent=2)

        if options.get("save_timeseries", False):
            # save power use for each timestep in file

            # check file extension
            ext = options["save_timeseries"].split('.')[-1]
            if ext != "csv":
                print("File extension mismatch: timeseries file is of type .csv")

            cs_ids = sorted(strat.world_state.charging_stations.keys())
            uc_keys = [
                "work",
                "business",
                "school",
                "shopping",
                "private/ridesharing",
                "leisure",
                "home",
                "hub"
            ]

            round_to_places = 2

            # which SimBEV-Use Cases are in this scenario?
            # group CS by UC name
            cs_by_uc = {}
            for uc_key in uc_keys:
                for cs_id in cs_ids:
                    if uc_key in cs_id:
                        # CS part of UC
                        if uc_key not in cs_by_uc:
                            # first CS of this UC
                            cs_by_uc[uc_key] = []
                        cs_by_uc[uc_key].append(cs_id)

            uc_keys_present = cs_by_uc.keys()

            scheduleKeys = []
            for gcID in sorted(gcPowerSchedule.keys()):
                if any(s is not None for s in gcPowerSchedule[gcID]):
                    scheduleKeys.append(gcID)

            # any loads except CS present?
            hasExtLoads = any(extLoads)

            with open(options['save_timeseries'], 'w') as timeseries_file:
                # write header
                # general info
                header = ["timestep", "time"]
                # price
                if any(prices):
                    # external loads (e.g., building)
                    header.append("price [EUR/kWh]")
                # grid power
                header.append("grid power [kW]")
                # external loads
                if hasExtLoads:
                    # external loads (e.g., building)
                    header.append("ext.load [kW]")
                # feed-in
                if any(feedInPower):
                    header.append("feed-in [kW]")
                # batteries
                if self.constants.batteries:
                    header += ["battery power [kW]", "bat. stored energy [kWh]"]
                # flex + schedule
                header += ["flex min [kW]", "flex base [kW]", "flex max [kW]"]
                header += ["schedule {} [kW]".format(gcID) for gcID in scheduleKeys]
                header += ["window {}".format(gcID) for gcID in scheduleKeys]
                # sum of charging power
                header.append("sum CS power")
                # charging power per use case
                header += ["sum UC {}".format(uc) for uc in uc_keys_present]
                # total number of occupied charging stations
                header.append("# occupied CS")
                # number of occupied CS per UC
                header += ["# occupied UC {}".format(uc) for uc in uc_keys_present]
                # charging power per CS
                header += [str(cs_id) for cs_id in cs_ids]
                timeseries_file.write(','.join(header))

                # write timesteps
                for idx, r in enumerate(results):
                    # general info: timestep index and timestamp
                    # TZ removed for spreadsheet software
                    row = [idx, r['current_time'].replace(tzinfo=None)]
                    # price
                    if any(prices):
                        row.append(round(prices[idx][0], round_to_places))
                    # grid power (negative since grid power is fed into system)
                    row.append(-1 * round(totalLoad[idx], round_to_places))
                    # external loads
                    if hasExtLoads:
                        sumExtLoads = sum([
                            v for k, v in extLoads[idx].items()
                            if k in self.events.external_load_lists])
                        row.append(round(sumExtLoads, round_to_places))
                    # feed-in (negative since power is fed into system)
                    if any(feedInPower):
                        row.append(-1 * round(feedInPower[idx], round_to_places))
                    # batteries
                    if self.constants.batteries:
                        row += [
                            # battery power
                            round(sum([
                                v for k, v in extLoads[idx].items()
                                if k in self.constants.batteries]),
                                round_to_places),
                            # battery levels
                            round(
                                sum([levels[idx] for levels in batteryLevels.values()]),
                                round_to_places
                            )
                        ]
                    # flex
                    row += [
                        round(flex["min"][idx], round_to_places),
                        round(flex["base"][idx], round_to_places),
                        round(flex["max"][idx], round_to_places)
>>>>>>> 18017184
                    ]

                    round_to_places = 2

                    # which SimBEV-Use Cases are in this scenario?
                    # group CS by UC name
                    cs_by_uc = {}
                    for uc_key in uc_keys:
                        for cs_id in cs_ids:
                            if uc_key in cs_id:
                                # CS part of UC
                                if uc_key not in cs_by_uc:
                                    # first CS of this UC
                                    cs_by_uc[uc_key] = []
                                cs_by_uc[uc_key].append(cs_id)

                    uc_keys_present = cs_by_uc.keys()

                    scheduleKeys = []
                    for gcID in sorted(gcPowerSchedule.keys()):
                        if any(s is not None for s in gcPowerSchedule[gcID]):
                            scheduleKeys.append(gcID)

                    # any loads except CS present?
                    hasExtLoads = any(extLoads)

                    with open(options['save_timeseries'].split(".")[0] + f"_{gcID}." +
                              options['save_timeseries'].split(".")[1], 'w') as timeseries_file:
                        # write header
                        # general info
                        header = ["timestep", "time"]
                        # price
                        if any(prices):
                            # external loads (e.g., building)
                            header.append("price [EUR/kWh]")
                        # grid power
                        header.append("grid power [kW]")
                        # external loads
                        if hasExtLoads:
                            # external loads (e.g., building)
                            header.append("ext.load [kW]")
                        # feed-in
                        if any(feedInPower):
                            header.append("feed-in [kW]")
                        # batteries
                        if self.constants.batteries:
                            header += ["battery power [kW]", "bat. stored energy [kWh]"]
                        # flex + schedule
                        header += ["flex min [kW]", "flex base [kW]", "flex max [kW]"]
                        header += ["schedule {} [kW]".format(gcID) for gcID in scheduleKeys]
                        header += ["window {}".format(gcID) for gcID in scheduleKeys]
                        # sum of charging power
                        header.append("sum CS power")
                        # charging power per use case
                        header += ["sum UC {}".format(uc) for uc in uc_keys_present]
                        # total number of occupied charging stations
                        header.append("# occupied CS")
                        # number of occupied CS per UC
                        header += ["# occupied UC {}".format(uc) for uc in uc_keys_present]
                        # charging power per CS
                        header += [str(cs_id) for cs_id in cs_ids]
                        timeseries_file.write(','.join(header))

                        # write timesteps
                        for idx, r in enumerate(results):
                            # general info: timestep index and timestamp
                            # TZ removed for spreadsheet software
                            row = [idx, r['current_time'].replace(tzinfo=None)]
                            # price
                            if any(prices[gcID]):
                                row.append(round(prices[gcID][idx][0], round_to_places))
                            # grid power (negative since grid power is fed into system)
                            row.append(-1 * round(totalLoad[gcID][idx], round_to_places))
                            # external loads
                            if hasExtLoads:
                                sumExtLoads = sum([
                                    v for k, v in extLoads[gcID][idx].items()
                                    if k in self.events.external_load_lists])
                                row.append(round(sumExtLoads, round_to_places))
                            # feed-in (negative since grid power is fed into system)
                            if any(feedInPower):
                                row.append(-1 * round(feedInPower[gcID][idx], round_to_places))
                            # batteries
                            if self.constants.batteries:
                                current_battery = {}
                                for batID in batteryLevels[gcID]:
                                    if self.constants.batteries[batID].parent == gcID:
                                        current_battery.update({batID: batteryLevels[gcID][batID]})
                                row += [
                                    # battery power

                                    round(sum([
                                        v for k, v in extLoads[gcID][idx].items()
                                        if k in self.constants.batteries]),
                                        round_to_places),
                                    # battery levels
                                    # get connected battery
                                    round(
                                        sum([levels[idx] for levels in current_battery.values()]),
                                        round_to_places
                                    )
                                ]
                            # flex
                            row += [
                                round(flex["min"][idx], round_to_places),
                                round(flex["base"][idx], round_to_places),
                                round(flex["max"][idx], round_to_places)
                            ]
                            # schedule + window schedule
                            row += [
                                round(gcPowerSchedule[gcID][idx], round_to_places)
                                for gcID in scheduleKeys]
                            row += [
                                round(gcWindowSchedule[gcID][idx], round_to_places)
                                for gcID in scheduleKeys]
                            # charging power
                            # get sum of all current CS power that are connected to gc
                            gc_commands = {}
                            if r['commands']:
                                for k, v in r["commands"].items():
                                    if k in cs_ids:
                                        gc_commands.update({k: v})
                            row.append(round(sum(gc_commands.values()), round_to_places))
                            # sum up all charging power at gc for each use case
                            row += [round(sum([cs_value for cs_id, cs_value in gc_commands.items()
                                               if cs_id in cs_by_uc[uc_key]]),
                                    round_to_places) for uc_key in uc_keys_present]
                            # get total number of occupied CS that are connected to gc
                            row.append(len(connChargeByTS[gcID]))
                            # get number of occupied CS at gc for each use case
                            row += [
                                sum([1 if uc_key in cs_id else 0
                                    for cs_id in connChargeByTS[gcID]]) for uc_key in
                                uc_keys_present]
                            # get individual charging power of cs_id that is connected to gc
                            row += [round(gc_commands.get(cs_id, 0), round_to_places) for cs_id in
                                    cs_ids]
                            # write row to file
                            timeseries_file.write('\n' + ','.join(map(lambda x: str(x), row)))

        # calculate results
        if options.get('visual', False) or options.get("testing", False):

            print('Done. Create plots...')
            # sum up total load of all grid connectors
            all_totalLoad = []
            for gcID, gc in self.constants.grid_connectors.items():
                if not all_totalLoad:
                    all_totalLoad = totalLoad[gcID]
                else:
                    all_totalLoad = list(map(lambda x, y: x+y, all_totalLoad, totalLoad[gcID]))

            sum_cs = []
            xlabels = []

            for r in results:
                xlabels.append(r['current_time'])
                cur_cs = []
                for cs_id in sorted(self.constants.charging_stations):
                    cur_cs.append(r['commands'].get(cs_id, 0.0))
                sum_cs.append(cur_cs)

            # untangle external loads (with feed-in)
            loads = {}
            for gcID, gc in self.constants.grid_connectors.items():
                loads[gcID] = {}
                for i, step in enumerate(extLoads[gcID]):
                    for k, v in step.items():
                        if k not in loads[gcID]:
                            # new key, not present before
                            loads[gcID][k] = [0] * i
                        loads[gcID][k].append(v)
                    for k in loads[gcID].keys():
                        if k not in step:
                            # old key not in current step
                            loads[gcID][k].append(0)

            # plot!
<<<<<<< HEAD

            # batteries
            if batteryLevels:
                plots_top_row = 3
                ax = plt.subplot(2, plots_top_row, 3)
                ax.set_title('Batteries')
                ax.set(ylabel='Stored power in kWh')
                for gcID, gc in self.constants.grid_connectors.items():
                    if batteryLevels[gcID]:
                        for name, values in batteryLevels[gcID].items():
                            ax.plot(xlabels, values, label=name)
                ax.legend()
            else:
                plots_top_row = 2

            # vehicles
            ax = plt.subplot(2, plots_top_row, 1)
            ax.set_title('Vehicles')
            ax.set(ylabel='SoC')
            for gcID, soc in socs.items():
                lines = ax.step(xlabels, soc)
                # reset color cycle, so lines have same color
                ax.set_prop_cycle(None)
            for gcID, dis in disconnect.items():
                ax.plot(xlabels, dis, '--')
            if len(self.constants.vehicles) <= 10:
                ax.legend(lines, sorted(self.constants.vehicles.keys()))

            # charging stations
            ax = plt.subplot(2, plots_top_row, 2)
            ax.set_title('Charging Stations')
            ax.set(ylabel='Power in kW')
            lines = ax.step(xlabels, sum_cs)
            if len(self.constants.charging_stations) <= 10:
                ax.legend(lines, sorted(self.constants.charging_stations.keys()))

            # total power
            ax = plt.subplot(2, 2, 3)
            ax.plot(xlabels, list([sum(cs) for cs in sum_cs]), label="CS")
            for gcID, gc in self.constants.grid_connectors.items():
                for name, values in loads[gcID].items():
                    ax.plot(xlabels, values, label=name)
            # draw schedule
            for gcID, schedule in gcWindowSchedule.items():
                if all(s is not None for s in schedule):
                    # schedule exists
                    window_values = [v * int(max(totalLoad[gcID])) for v in schedule]
                    ax.plot(xlabels, window_values, label="window {}".format(gcID), linestyle='--')

            for gcID, schedule in gcPowerSchedule.items():
                if any(s is not None for s in schedule):
                    # schedule exists
                    ax.plot(xlabels, schedule, label="Schedule {}".format(gcID))

            ax.plot(xlabels, all_totalLoad, label="total")
            # ax.axhline(color='k', linestyle='--', linewidth=1)
            ax.set_title('Power')
            ax.set(ylabel='Power in kW')
            ax.legend()
            ax.xaxis_date()  # xaxis are datetime objects

            # price
            ax = plt.subplot(2, 2, 4)
            for gcID, price in prices.items():
                lines = ax.step(xlabels, price)
            ax.set_title('Price for 1 kWh')
            ax.set(ylabel='€')
            if len(self.constants.grid_connectors) <= 10:
                ax.legend(lines, sorted(self.constants.grid_connectors.keys()))

            # figure title
            fig = plt.gcf()
            fig.suptitle('Strategy: {}'.format(type(strat).__name__), fontweight='bold')

            # fig.autofmt_xdate()  # rotate xaxis labels (dates) to fit
            # autofmt removes some axis labels, so rotate by hand:
            for ax in fig.get_axes():
                plt.setp(ax.get_xticklabels(), rotation=30, ha='right')

            plt.show()
=======
            if options.get('visual', False):
                import matplotlib.pyplot as plt
                # batteries
                if batteryLevels:
                    plots_top_row = 3
                    ax = plt.subplot(2, plots_top_row, 3)
                    ax.set_title('Batteries')
                    ax.set(ylabel='Stored power in kWh')
                    for name, values in batteryLevels.items():
                        ax.plot(xlabels, values, label=name)
                    ax.legend()
                else:
                    plots_top_row = 2

                # vehicles
                ax = plt.subplot(2, plots_top_row, 1)
                ax.set_title('Vehicles')
                ax.set(ylabel='SoC')
                lines = ax.step(xlabels, socs)
                # reset color cycle, so lines have same color
                ax.set_prop_cycle(None)
                ax.plot(xlabels, disconnect, '--')
                if len(self.constants.vehicles) <= 10:
                    ax.legend(lines, sorted(self.constants.vehicles.keys()))

                # charging stations
                ax = plt.subplot(2, plots_top_row, 2)
                ax.set_title('Charging Stations')
                ax.set(ylabel='Power in kW')
                lines = ax.step(xlabels, sum_cs)
                if len(self.constants.charging_stations) <= 10:
                    ax.legend(lines, sorted(self.constants.charging_stations.keys()))

                # total power
                ax = plt.subplot(2, 2, 3)
                ax.plot(xlabels, list([sum(cs) for cs in sum_cs]), label="CS")
                for name, values in loads.items():
                    ax.plot(xlabels, values, label=name)
                # draw schedule
                for gcID, schedule in gcWindowSchedule.items():
                    if all(s is not None for s in schedule):
                        # schedule exists
                        window_values = [v * int(max(totalLoad)) for v in schedule]
                        ax.plot(xlabels, window_values, label="window {}".format(gcID),
                                linestyle='--')

                for gcID, schedule in gcPowerSchedule.items():
                    if any(s is not None for s in schedule):
                        # schedule exists
                        ax.plot(xlabels, schedule, label="Schedule {}".format(gcID))

                ax.plot(xlabels, totalLoad, label="total")
                # ax.axhline(color='k', linestyle='--', linewidth=1)
                ax.set_title('Power')
                ax.set(ylabel='Power in kW')
                ax.legend()
                ax.xaxis_date()  # xaxis are datetime objects

                # price
                ax = plt.subplot(2, 2, 4)
                lines = ax.step(xlabels, prices)
                ax.set_title('Price for 1 kWh')
                ax.set(ylabel='€')
                if len(self.constants.grid_connectors) <= 10:
                    ax.legend(lines, sorted(self.constants.grid_connectors.keys()))

                # figure title
                fig = plt.gcf()
                fig.suptitle('Strategy: {}'.format(type(strat).__name__), fontweight='bold')

                # fig.autofmt_xdate()  # rotate xaxis labels (dates) to fit
                # autofmt removes some axis labels, so rotate by hand:
                for ax in fig.get_axes():
                    plt.setp(ax.get_xticklabels(), rotation=30, ha='right')

                plt.show()

        # add testing params
        if options.get("testing", False):
            self.testing = {
                "timeseries": {
                    "total_load": totalLoad,
                    "prices": prices,
                    "schedule": {gcID: gcWindowSchedule[gcID] for gcID in
                                 strat.world_state.grid_connectors.keys()},
                    "sum_cs": sum_cs,
                    "loads": loads
                },
                "max_total_load": max(totalLoad),
                "avg_flex_per_window": avg_flex_per_window,
                "sum_energy_per_window": sum_energy_per_window,
                "avg_stand_time": avg_stand_time,
                "avg_total_standing_time": avg_total_standing_time,
                "avg_needed_energy": avg_needed_energy,
                "avg_drawn_pwer": avg_drawn,
                "sum_feed_in_per_h": sum(feedInPower) / stepsPerHour,
                "vehicle_battery_cycles": total_car_energy / total_car_cap
            }
>>>>>>> 18017184
<|MERGE_RESOLUTION|>--- conflicted
+++ resolved
@@ -136,10 +136,18 @@
                 # loads without charging stations (external + feed-in)
                 stepLoads = {k: v for k, v in gc.current_loads.items()
                              if k not in self.constants.charging_stations.keys()}
-                extLoads[gcID].append(stepLoads)
-                # sum up loads (with charging stations), compute cost
-                gc_load = gc.get_current_load()
-                # price in ct/kWh -> get price in EUR
+                extLoads.append(stepLoads)
+
+                # sum up total feed-in power
+                feed_in_keys = self.events.energy_feed_in_lists.keys()
+                curFeedIn -= sum([gc.current_loads.get(k, 0) for k in feed_in_keys])
+
+                # get GC load without feed-in power
+                gc_load = gc.get_current_load(exclude=feed_in_keys)
+                # add feed-in power, but don't exceed GC discharge power limit
+                gc_load = max(-gc.max_power, gc_load - curFeedIn)
+
+                # compute cost: price in ct/kWh -> get price in EUR
                 if gc.cost:
                     power = max(gc_load, 0)
                     energy = power / stepsPerHour
@@ -151,10 +159,6 @@
 
                 gcPowerSchedule[gcID].append(gc.target)
                 gcWindowSchedule[gcID].append(gc.window)
-
-                # sum up total feed-in power
-                feed_in_keys = self.events.energy_feed_in_lists.keys()
-                curFeedIn -= sum([gc.current_loads.get(k, 0) for k in feed_in_keys])
 
                 # get SOC and connected CS of all connected vehicles at gc
 
@@ -215,236 +219,7 @@
                                                                              stepsPerHour,
                                                                              sum(costs[gcID])))
 
-<<<<<<< HEAD
         if options.get("save_timeseries", False) or options.get("save_results", False):
-            from generate_schedule import generate_flex_band
-            # get flexibility band
-            for gc_index, gcID in enumerate(self.constants.grid_connectors):
-                flex = generate_flex_band(self, gc_index)
-
-                if options.get("save_results", False):
-                    # save general simulation info to JSON file
-                    ext = options["save_results"].split('.')[-1]
-                    if ext != "json":
-                        print("File extension mismatch: results file is of type .json")
-
-                    json_results = {}
-
-                    # gather info about standing and power in specific time windows
-                    load_count = [[0] for _ in self.constants.vehicles]
-                    load_window = [[] for _ in range(4)]
-                    count_window = [[0]*len(self.constants.vehicles) for _ in range(4)]
-
-                    cur_time = self.start_time - self.interval
-                    # maximum power (fixed and variable loads)
-                    max_fixed_load = 0
-                    max_variable_load = 0
-                    for idx in range(step_i):
-                        cur_time += self.interval
-                        time_since_midnight = cur_time - cur_time.replace(hour=0, minute=0)
-                        # four equally large timewindows: 04-10, 10-16, 16-22, 22-04
-                        # shift time by four hours
-                        shifted_time = time_since_midnight - datetime.timedelta(hours=4)
-                        # compute window index
-                        widx = (shifted_time // datetime.timedelta(hours=6)) % 4
-
-                        load_window[widx].append((flex["max"][idx] - flex["min"][idx],
-                                                 totalLoad[gcID][idx]))
-                        count_window[widx] = list(map(
-                            lambda c, t: c + (t is not None),
-                            count_window[widx], socs[gcID][idx]))
-
-                        for i, soc in enumerate(socs[gcID][idx]):
-                            if soc is None and load_count[i][-1] > 0:
-                                load_count[i].append(0)
-                            else:
-                                load_count[i][-1] += (soc is not None)
-
-                        fixed_load = sum([v for k, v in extLoads[gcID][idx].items() if
-                                          k in self.events.external_load_lists or
-                                          k in self.events.energy_feed_in_lists])
-                        max_fixed_load = max(max_fixed_load, fixed_load)
-                        var_load = totalLoad[gcID][idx] - fixed_load
-                        max_variable_load = max(max_variable_load, var_load)
-
-                    # avg flex per window
-                    avg_flex_per_window = [sum([t[0] for t in w]) / len(w) if w else 0 for w in
-                                           load_window]
-                    json_results["avg flex per window"] = {
-                        "04-10": avg_flex_per_window[0],
-                        "10-16": avg_flex_per_window[1],
-                        "16-22": avg_flex_per_window[2],
-                        "22-04": avg_flex_per_window[3],
-                        "unit": "kW",
-                        "info": "Average flexible power range per time window"
-                    }
-
-                    # sum of used energy per window
-                    sum_energy_per_window = [sum([t[1] for t in w]) / stepsPerHour for w in
-                                             load_window]
-                    json_results["sum of energy per window"] = {
-                        "04-10": sum_energy_per_window[0],
-                        "10-16": sum_energy_per_window[1],
-                        "16-22": sum_energy_per_window[2],
-                        "22-04": sum_energy_per_window[3],
-                        "unit": "kWh",
-                        "info": "Total drawn energy per time window"
-                    }
-                    if strat.count_negative_soc:
-                        json_results["vehicles with negative soc"] = strat.count_negative_soc
-
-                    # avg standing time
-                    # don't use info from flex band, as standing times might be interleaved
-                    # remove last empty standing count
-                    for counts in load_count:
-                        if counts[-1] == 0:
-                            counts = counts[:-1]
-                    num_loads = sum(map(len, load_count))
-                    if num_loads > 0:
-                        avg_stand_time = sum(map(sum, load_count)) / stepsPerHour / num_loads
-                    else:
-                        avg_stand_time = 0
-                    # avg total standing time
-                    # count per car: list(zip(*count_window))
-                    total_standing = sum(map(sum, count_window))
-                    avg_total_standing_time = total_standing / len(
-                        self.constants.vehicles) / stepsPerHour
-                    json_results["avg standing time"] = {
-                        "single": avg_stand_time,
-                        "total": avg_total_standing_time,
-                        "unit": "h",
-                        "info": "Average duration of a single standing event and "
-                                "average total time standing time of all vehicles"
-                    }
-
-                    # percent of standing time in time window
-                    perc_stand_window = list(map(
-                        lambda x: x * 100 / total_standing if total_standing > 0 else 0,
-                        map(sum, count_window)))
-                    json_results["standing per window"] = {
-                        "04-10": perc_stand_window[0],
-                        "10-16": perc_stand_window[1],
-                        "16-22": perc_stand_window[2],
-                        "22-04": perc_stand_window[3],
-                        "unit": "%",
-                        "info": "Share of standing time per time window"
-                    }
-
-                    # avg needed energy per standing period
-                    intervals = flex["intervals"]
-                    avg_needed_energy = sum([i["needed"] for i in intervals]) / len(intervals)
-                    json_results["avg needed energy"] = {
-                        # avg energy per standing period and vehicle
-                        # todo: number of cars at this gc instead? wouldn't it make more sense to
-                        #  only take timesteps with load into account?
-                        "value": avg_needed_energy / len(self.constants.vehicles),
-                        "unit": "kWh",
-                        "info": "Average amount of energy needed to reach the desired SoC"
-                                " (averaged over all vehicles and charge events)"
-                    }
-
-                    # power peaks (fixed loads and variable loads)
-                    if any(totalLoad[gcID]):
-                        json_results["power peaks"] = {
-                            "fixed": max_fixed_load,
-                            "variable": max_variable_load,
-                            "total": max(totalLoad[gcID]),
-                            "unit": "kW",
-                            "info": "Maximum drawn power, by fixed loads (building, PV),"
-                                    " variable loads (charging stations, stationary batteries) "
-                                    "and all loads"
-                        }
-
-                    # average drawn power
-                    avg_drawn = sum(totalLoad[gcID]) / step_i if step_i > 0 else 0
-                    json_results["avg drawn power"] = {
-                        "value": avg_drawn,
-                        "unit": "kW",
-                        "info": "Drawn power, averaged over all time steps"
-                    }
-
-                    # total feed-in energy
-                    json_results["feed-in energy"] = {
-                        "value": sum(feedInPower[gcID]) / stepsPerHour,
-                        "unit": "kWh",
-                        "info": "Total energy from renewable energy sources"
-                    }
-
-                    # battery sizes
-                    for b in [b for b in batteryLevels[gcID].values()]:
-                        if any(b):
-                            bat_dict = {batName: max(values) for batName, values in
-                                        batteryLevels[gcID].items()}
-                            bat_dict.update({
-                                "unit": "kWh",
-                                "info": "Maximum stored energy in each battery by name"
-                            })
-                            json_results["max. stored energy in batteries"] = bat_dict
-
-                    # charging cycles
-                    # stationary batteries
-                    total_bat_cap = 0
-                    for batID, battery in self.constants.batteries.items():
-                        if self.constants.batteries[batID].parent == gcID:
-                            if battery.capacity > 2**63:
-                                # unlimited capacity
-                                max_cap = max(batteryLevels[gcID][batID])
-                                print("Battery {} is unlimited, set capacity to {} kWh".format(
-                                    batID, max_cap))
-                                total_bat_cap += max_cap
-                            else:
-                                total_bat_cap += battery.capacity
-                    if total_bat_cap:
-                        total_bat_energy = 0
-                        for loads in extLoads[gcID]:
-                            for batID in self.constants.batteries.keys():
-                                if self.constants.batteries[batID].parent == gcID:
-                                    total_bat_energy += max(loads.get(batID, 0), 0) / stepsPerHour
-                        json_results["stationary battery cycles"] = {
-                            "value": total_bat_energy / total_bat_cap,
-                            "unit": None,
-                            "info": "Number of load cycles of stationary batteries (averaged)"
-                        }
-                    # vehicles
-                    total_car_cap = sum([v.battery.capacity for v in
-                                         self.constants.vehicles.values()])
-                    total_car_energy = sum([sum(map(
-                        lambda v: max(v, 0), r["commands"].values())) for r in results])
-                    json_results["all vehicle battery cycles"] = {
-                        "value": total_car_energy/total_car_cap,
-                        "unit": None,
-                        "info": "Number of load cycles per vehicle (averaged)"
-                    }
-
-                    # write to file
-                    file_name = options['save_results'].split(".")[0] + f"_{gcID}." + options[
-                        'save_results'].split(".")[1]
-                    with open(file_name, 'w') as results_file:
-                        json.dump(json_results, results_file, indent=2)
-
-                if options.get("save_timeseries", False):
-                    # save power use for each timestep in file
-
-                    # check file extension
-                    ext = options["save_timeseries"].split('.')[-1]
-                    if ext != "csv":
-                        print("File extension mismatch: timeseries file is of type .csv")
-
-                    cs_ids = sorted(item for item in strat.world_state.charging_stations.keys() if
-                                    self.constants.charging_stations[item].parent == gcID)
-
-                    uc_keys = [
-                        "work",
-                        "business",
-                        "school",
-                        "shopping",
-                        "private/ridesharing",
-                        "leisure",
-                        "home",
-                        "hub"
-=======
-        if options.get("save_timeseries", False) or options.get("save_results", False) or \
-                options.get("testing", False):
             # get flexibility band
             from generate_schedule import generate_flex_band
             flex = generate_flex_band(self)
@@ -476,26 +251,28 @@
                 # compute window index
                 widx = (shifted_time // datetime.timedelta(hours=6)) % 4
 
-                load_window[widx].append((flex["max"][idx] - flex["min"][idx], totalLoad[idx]))
+                load_window[widx].append((flex["max"][idx] - flex["min"][idx],
+                                         totalLoad[gcID][idx]))
                 count_window[widx] = list(map(
                     lambda c, t: c + (t is not None),
-                    count_window[widx], socs[idx]))
-
-                for i, soc in enumerate(socs[idx]):
+                    count_window[widx], socs[gcID][idx]))
+
+                for i, soc in enumerate(socs[gcID][idx]):
                     if soc is None and load_count[i][-1] > 0:
                         load_count[i].append(0)
                     else:
                         load_count[i][-1] += (soc is not None)
 
-                fixed_load = sum([v for k, v in extLoads[idx].items() if
+                fixed_load = sum([v for k, v in extLoads[gcID][idx].items() if
                                   k in self.events.external_load_lists or
                                   k in self.events.energy_feed_in_lists])
                 max_fixed_load = max(max_fixed_load, fixed_load)
-                var_load = totalLoad[idx] - fixed_load
+                var_load = totalLoad[gcID][idx] - fixed_load
                 max_variable_load = max(max_variable_load, var_load)
 
             # avg flex per window
-            avg_flex_per_window = [sum([t[0] for t in w]) / len(w) if w else 0 for w in load_window]
+            avg_flex_per_window = [sum([t[0] for t in w]) / len(w) if w else 0 for w in
+                                   load_window]
             json_results["avg flex per window"] = {
                 "04-10": avg_flex_per_window[0],
                 "10-16": avg_flex_per_window[1],
@@ -506,7 +283,8 @@
             }
 
             # sum of used energy per window
-            sum_energy_per_window = [sum([t[1] for t in w]) / stepsPerHour for w in load_window]
+            sum_energy_per_window = [sum([t[1] for t in w]) / stepsPerHour for w in
+                                     load_window]
             json_results["sum of energy per window"] = {
                 "04-10": sum_energy_per_window[0],
                 "10-16": sum_energy_per_window[1],
@@ -515,6 +293,8 @@
                 "unit": "kWh",
                 "info": "Total drawn energy per time window"
             }
+            if strat.count_negative_soc:
+                json_results["vehicles with negative soc"] = strat.count_negative_soc
 
             # avg standing time
             # don't use info from flex band, as standing times might be interleaved
@@ -530,7 +310,8 @@
             # avg total standing time
             # count per car: list(zip(*count_window))
             total_standing = sum(map(sum, count_window))
-            avg_total_standing_time = total_standing / len(self.constants.vehicles) / stepsPerHour
+            avg_total_standing_time = total_standing / len(
+                self.constants.vehicles) / stepsPerHour
             json_results["avg standing time"] = {
                 "single": avg_stand_time,
                 "total": avg_total_standing_time,
@@ -557,6 +338,8 @@
             avg_needed_energy = sum([i["needed"] for i in intervals]) / len(intervals)
             json_results["avg needed energy"] = {
                 # avg energy per standing period and vehicle
+                # todo: number of cars at this gc instead? wouldn't it make more sense to
+                #  only take timesteps with load into account?
                 "value": avg_needed_energy / len(self.constants.vehicles),
                 "unit": "kWh",
                 "info": "Average amount of energy needed to reach the desired SoC"
@@ -564,17 +347,19 @@
             }
 
             # power peaks (fixed loads and variable loads)
-            json_results["power peaks"] = {
-                "fixed": max_fixed_load,
-                "variable": max_variable_load,
-                "total": max(totalLoad),
-                "unit": "kW",
-                "info": "Maximum drawn power, by fixed loads (building, PV),"
-                        " variable loads (charging stations, stationary batteries) and all loads"
-            }
+            if any(totalLoad[gcID]):
+                json_results["power peaks"] = {
+                    "fixed": max_fixed_load,
+                    "variable": max_variable_load,
+                    "total": max(totalLoad[gcID]),
+                    "unit": "kW",
+                    "info": "Maximum drawn power, by fixed loads (building, PV),"
+                            " variable loads (charging stations, stationary batteries) "
+                            "and all loads"
+                }
 
             # average drawn power
-            avg_drawn = sum(totalLoad) / step_i if step_i > 0 else 0
+            avg_drawn = sum(totalLoad[gcID]) / step_i if step_i > 0 else 0
             json_results["avg drawn power"] = {
                 "value": avg_drawn,
                 "unit": "kW",
@@ -583,54 +368,62 @@
 
             # total feed-in energy
             json_results["feed-in energy"] = {
-                "value": sum(feedInPower) / stepsPerHour,
+                "value": sum(feedInPower[gcID]) / stepsPerHour,
                 "unit": "kWh",
                 "info": "Total energy from renewable energy sources"
             }
 
             # battery sizes
-            if batteryLevels:
-                bat_dict = {batName: max(values) for batName, values in batteryLevels.items()}
-                bat_dict.update({
-                    "unit": "kWh",
-                    "info": "Maximum stored energy in each battery by name"
-                })
-                json_results["max. stored energy in batteries"] = bat_dict
+            for b in [b for b in batteryLevels[gcID].values()]:
+                if any(b):
+                    bat_dict = {batName: max(values) for batName, values in
+                                batteryLevels[gcID].items()}
+                    bat_dict.update({
+                        "unit": "kWh",
+                        "info": "Maximum stored energy in each battery by name"
+                    })
+                    json_results["max. stored energy in batteries"] = bat_dict
 
             # charging cycles
             # stationary batteries
             total_bat_cap = 0
             for batID, battery in self.constants.batteries.items():
-                if battery.capacity > 2**63:
-                    # unlimited capacity
-                    max_cap = max(batteryLevels[batName])
-                    print("Battery {} is unlimited, set capacity to {} kWh".format(batID, max_cap))
-                    total_bat_cap += max_cap
-                else:
-                    total_bat_cap += battery.capacity
+                if self.constants.batteries[batID].parent == gcID:
+                    if battery.capacity > 2**63:
+                        # unlimited capacity
+                        max_cap = max(batteryLevels[gcID][batID])
+                        print("Battery {} is unlimited, set capacity to {} kWh".format(
+                            batID, max_cap))
+                        total_bat_cap += max_cap
+                    else:
+                        total_bat_cap += battery.capacity
             if total_bat_cap:
                 total_bat_energy = 0
-                for loads in extLoads:
+                for loads in extLoads[gcID]:
                     for batID in self.constants.batteries.keys():
-                        total_bat_energy += max(loads.get(batID, 0), 0) / stepsPerHour
+                        if self.constants.batteries[batID].parent == gcID:
+                            total_bat_energy += max(loads.get(batID, 0), 0) / stepsPerHour
                 json_results["stationary battery cycles"] = {
                     "value": total_bat_energy / total_bat_cap,
                     "unit": None,
                     "info": "Number of load cycles of stationary batteries (averaged)"
                 }
             # vehicles
-            total_car_cap = sum([v.battery.capacity for v in self.constants.vehicles.values()])
+            total_car_cap = sum([v.battery.capacity for v in
+                                 self.constants.vehicles.values()])
             total_car_energy = sum([sum(map(
                 lambda v: max(v, 0), r["commands"].values())) for r in results])
-            json_results["vehicle battery cycles"] = {
+            json_results["all vehicle battery cycles"] = {
                 "value": total_car_energy/total_car_cap,
                 "unit": None,
                 "info": "Number of load cycles per vehicle (averaged)"
             }
-            if options.get("save_results", False):
-                # write to file
-                with open(options['save_results'], 'w') as results_file:
-                    json.dump(json_results, results_file, indent=2)
+
+            # write to file
+            file_name = options['save_results'].split(".")[0] + f"_{gcID}." + options[
+                'save_results'].split(".")[1]
+            with open(file_name, 'w') as results_file:
+                json.dump(json_results, results_file, indent=2)
 
         if options.get("save_timeseries", False):
             # save power use for each timestep in file
@@ -640,7 +433,9 @@
             if ext != "csv":
                 print("File extension mismatch: timeseries file is of type .csv")
 
-            cs_ids = sorted(strat.world_state.charging_stations.keys())
+            cs_ids = sorted(item for item in strat.world_state.charging_stations.keys() if
+                            self.constants.charging_stations[item].parent == gcID)
+
             uc_keys = [
                 "work",
                 "business",
@@ -676,7 +471,8 @@
             # any loads except CS present?
             hasExtLoads = any(extLoads)
 
-            with open(options['save_timeseries'], 'w') as timeseries_file:
+            with open(options['save_timeseries'].split(".")[0] + f"_{gcID}." +
+                      options['save_timeseries'].split(".")[1], 'w') as timeseries_file:
                 # write header
                 # general info
                 header = ["timestep", "time"]
@@ -718,30 +514,35 @@
                     # TZ removed for spreadsheet software
                     row = [idx, r['current_time'].replace(tzinfo=None)]
                     # price
-                    if any(prices):
-                        row.append(round(prices[idx][0], round_to_places))
+                    if any(prices[gcID]):
+                        row.append(round(prices[gcID][idx][0], round_to_places))
                     # grid power (negative since grid power is fed into system)
-                    row.append(-1 * round(totalLoad[idx], round_to_places))
+                    row.append(-1 * round(totalLoad[gcID][idx], round_to_places))
                     # external loads
                     if hasExtLoads:
                         sumExtLoads = sum([
-                            v for k, v in extLoads[idx].items()
+                            v for k, v in extLoads[gcID][idx].items()
                             if k in self.events.external_load_lists])
                         row.append(round(sumExtLoads, round_to_places))
-                    # feed-in (negative since power is fed into system)
+                    # feed-in (negative since grid power is fed into system)
                     if any(feedInPower):
-                        row.append(-1 * round(feedInPower[idx], round_to_places))
+                        row.append(-1 * round(feedInPower[gcID][idx], round_to_places))
                     # batteries
                     if self.constants.batteries:
+                        current_battery = {}
+                        for batID in batteryLevels[gcID]:
+                            if self.constants.batteries[batID].parent == gcID:
+                                current_battery.update({batID: batteryLevels[gcID][batID]})
                         row += [
                             # battery power
                             round(sum([
-                                v for k, v in extLoads[idx].items()
+                                v for k, v in extLoads[gcID][idx].items()
                                 if k in self.constants.batteries]),
                                 round_to_places),
                             # battery levels
+                            # get connected battery
                             round(
-                                sum([levels[idx] for levels in batteryLevels.values()]),
+                                sum([levels[idx] for levels in current_battery.values()]),
                                 round_to_places
                             )
                         ]
@@ -750,146 +551,38 @@
                         round(flex["min"][idx], round_to_places),
                         round(flex["base"][idx], round_to_places),
                         round(flex["max"][idx], round_to_places)
->>>>>>> 18017184
                     ]
-
-                    round_to_places = 2
-
-                    # which SimBEV-Use Cases are in this scenario?
-                    # group CS by UC name
-                    cs_by_uc = {}
-                    for uc_key in uc_keys:
-                        for cs_id in cs_ids:
-                            if uc_key in cs_id:
-                                # CS part of UC
-                                if uc_key not in cs_by_uc:
-                                    # first CS of this UC
-                                    cs_by_uc[uc_key] = []
-                                cs_by_uc[uc_key].append(cs_id)
-
-                    uc_keys_present = cs_by_uc.keys()
-
-                    scheduleKeys = []
-                    for gcID in sorted(gcPowerSchedule.keys()):
-                        if any(s is not None for s in gcPowerSchedule[gcID]):
-                            scheduleKeys.append(gcID)
-
-                    # any loads except CS present?
-                    hasExtLoads = any(extLoads)
-
-                    with open(options['save_timeseries'].split(".")[0] + f"_{gcID}." +
-                              options['save_timeseries'].split(".")[1], 'w') as timeseries_file:
-                        # write header
-                        # general info
-                        header = ["timestep", "time"]
-                        # price
-                        if any(prices):
-                            # external loads (e.g., building)
-                            header.append("price [EUR/kWh]")
-                        # grid power
-                        header.append("grid power [kW]")
-                        # external loads
-                        if hasExtLoads:
-                            # external loads (e.g., building)
-                            header.append("ext.load [kW]")
-                        # feed-in
-                        if any(feedInPower):
-                            header.append("feed-in [kW]")
-                        # batteries
-                        if self.constants.batteries:
-                            header += ["battery power [kW]", "bat. stored energy [kWh]"]
-                        # flex + schedule
-                        header += ["flex min [kW]", "flex base [kW]", "flex max [kW]"]
-                        header += ["schedule {} [kW]".format(gcID) for gcID in scheduleKeys]
-                        header += ["window {}".format(gcID) for gcID in scheduleKeys]
-                        # sum of charging power
-                        header.append("sum CS power")
-                        # charging power per use case
-                        header += ["sum UC {}".format(uc) for uc in uc_keys_present]
-                        # total number of occupied charging stations
-                        header.append("# occupied CS")
-                        # number of occupied CS per UC
-                        header += ["# occupied UC {}".format(uc) for uc in uc_keys_present]
-                        # charging power per CS
-                        header += [str(cs_id) for cs_id in cs_ids]
-                        timeseries_file.write(','.join(header))
-
-                        # write timesteps
-                        for idx, r in enumerate(results):
-                            # general info: timestep index and timestamp
-                            # TZ removed for spreadsheet software
-                            row = [idx, r['current_time'].replace(tzinfo=None)]
-                            # price
-                            if any(prices[gcID]):
-                                row.append(round(prices[gcID][idx][0], round_to_places))
-                            # grid power (negative since grid power is fed into system)
-                            row.append(-1 * round(totalLoad[gcID][idx], round_to_places))
-                            # external loads
-                            if hasExtLoads:
-                                sumExtLoads = sum([
-                                    v for k, v in extLoads[gcID][idx].items()
-                                    if k in self.events.external_load_lists])
-                                row.append(round(sumExtLoads, round_to_places))
-                            # feed-in (negative since grid power is fed into system)
-                            if any(feedInPower):
-                                row.append(-1 * round(feedInPower[gcID][idx], round_to_places))
-                            # batteries
-                            if self.constants.batteries:
-                                current_battery = {}
-                                for batID in batteryLevels[gcID]:
-                                    if self.constants.batteries[batID].parent == gcID:
-                                        current_battery.update({batID: batteryLevels[gcID][batID]})
-                                row += [
-                                    # battery power
-
-                                    round(sum([
-                                        v for k, v in extLoads[gcID][idx].items()
-                                        if k in self.constants.batteries]),
-                                        round_to_places),
-                                    # battery levels
-                                    # get connected battery
-                                    round(
-                                        sum([levels[idx] for levels in current_battery.values()]),
-                                        round_to_places
-                                    )
-                                ]
-                            # flex
-                            row += [
-                                round(flex["min"][idx], round_to_places),
-                                round(flex["base"][idx], round_to_places),
-                                round(flex["max"][idx], round_to_places)
-                            ]
-                            # schedule + window schedule
-                            row += [
-                                round(gcPowerSchedule[gcID][idx], round_to_places)
-                                for gcID in scheduleKeys]
-                            row += [
-                                round(gcWindowSchedule[gcID][idx], round_to_places)
-                                for gcID in scheduleKeys]
-                            # charging power
-                            # get sum of all current CS power that are connected to gc
-                            gc_commands = {}
-                            if r['commands']:
-                                for k, v in r["commands"].items():
-                                    if k in cs_ids:
-                                        gc_commands.update({k: v})
-                            row.append(round(sum(gc_commands.values()), round_to_places))
-                            # sum up all charging power at gc for each use case
-                            row += [round(sum([cs_value for cs_id, cs_value in gc_commands.items()
-                                               if cs_id in cs_by_uc[uc_key]]),
-                                    round_to_places) for uc_key in uc_keys_present]
-                            # get total number of occupied CS that are connected to gc
-                            row.append(len(connChargeByTS[gcID]))
-                            # get number of occupied CS at gc for each use case
-                            row += [
-                                sum([1 if uc_key in cs_id else 0
-                                    for cs_id in connChargeByTS[gcID]]) for uc_key in
-                                uc_keys_present]
-                            # get individual charging power of cs_id that is connected to gc
-                            row += [round(gc_commands.get(cs_id, 0), round_to_places) for cs_id in
-                                    cs_ids]
-                            # write row to file
-                            timeseries_file.write('\n' + ','.join(map(lambda x: str(x), row)))
+                    # schedule + window schedule
+                    row += [
+                        round(gcPowerSchedule[gcID][idx], round_to_places)
+                        for gcID in scheduleKeys]
+                    row += [
+                        round(gcWindowSchedule[gcID][idx], round_to_places)
+                        for gcID in scheduleKeys]
+                    # charging power
+                    # get sum of all current CS power that are connected to gc
+                    gc_commands = {}
+                    if r['commands']:
+                        for k, v in r["commands"].items():
+                            if k in cs_ids:
+                                gc_commands.update({k: v})
+                    row.append(round(sum(gc_commands.values()), round_to_places))
+                    # sum up all charging power at gc for each use case
+                    row += [round(sum([cs_value for cs_id, cs_value in gc_commands.items()
+                                       if cs_id in cs_by_uc[uc_key]]),
+                            round_to_places) for uc_key in uc_keys_present]
+                    # get total number of occupied CS that are connected to gc
+                    row.append(len(connChargeByTS[gcID]))
+                    # get number of occupied CS at gc for each use case
+                    row += [
+                        sum([1 if uc_key in cs_id else 0
+                            for cs_id in connChargeByTS[gcID]]) for uc_key in
+                        uc_keys_present]
+                    # get individual charging power of cs_id that is connected to gc
+                    row += [round(gc_commands.get(cs_id, 0), round_to_places) for cs_id in
+                            cs_ids]
+                    # write row to file
+                    timeseries_file.write('\n' + ','.join(map(lambda x: str(x), row)))
 
         # calculate results
         if options.get('visual', False) or options.get("testing", False):
@@ -929,184 +622,87 @@
                             loads[gcID][k].append(0)
 
             # plot!
-<<<<<<< HEAD
-
-            # batteries
-            if batteryLevels:
-                plots_top_row = 3
-                ax = plt.subplot(2, plots_top_row, 3)
-                ax.set_title('Batteries')
-                ax.set(ylabel='Stored power in kWh')
-                for gcID, gc in self.constants.grid_connectors.items():
-                    if batteryLevels[gcID]:
-                        for name, values in batteryLevels[gcID].items():
-                            ax.plot(xlabels, values, label=name)
-                ax.legend()
-            else:
-                plots_top_row = 2
-
-            # vehicles
-            ax = plt.subplot(2, plots_top_row, 1)
-            ax.set_title('Vehicles')
-            ax.set(ylabel='SoC')
-            for gcID, soc in socs.items():
-                lines = ax.step(xlabels, soc)
-                # reset color cycle, so lines have same color
-                ax.set_prop_cycle(None)
-            for gcID, dis in disconnect.items():
-                ax.plot(xlabels, dis, '--')
-            if len(self.constants.vehicles) <= 10:
-                ax.legend(lines, sorted(self.constants.vehicles.keys()))
-
-            # charging stations
-            ax = plt.subplot(2, plots_top_row, 2)
-            ax.set_title('Charging Stations')
-            ax.set(ylabel='Power in kW')
-            lines = ax.step(xlabels, sum_cs)
-            if len(self.constants.charging_stations) <= 10:
-                ax.legend(lines, sorted(self.constants.charging_stations.keys()))
-
-            # total power
-            ax = plt.subplot(2, 2, 3)
-            ax.plot(xlabels, list([sum(cs) for cs in sum_cs]), label="CS")
-            for gcID, gc in self.constants.grid_connectors.items():
-                for name, values in loads[gcID].items():
-                    ax.plot(xlabels, values, label=name)
-            # draw schedule
-            for gcID, schedule in gcWindowSchedule.items():
-                if all(s is not None for s in schedule):
-                    # schedule exists
-                    window_values = [v * int(max(totalLoad[gcID])) for v in schedule]
-                    ax.plot(xlabels, window_values, label="window {}".format(gcID), linestyle='--')
-
-            for gcID, schedule in gcPowerSchedule.items():
-                if any(s is not None for s in schedule):
-                    # schedule exists
-                    ax.plot(xlabels, schedule, label="Schedule {}".format(gcID))
-
-            ax.plot(xlabels, all_totalLoad, label="total")
-            # ax.axhline(color='k', linestyle='--', linewidth=1)
-            ax.set_title('Power')
-            ax.set(ylabel='Power in kW')
-            ax.legend()
-            ax.xaxis_date()  # xaxis are datetime objects
-
-            # price
-            ax = plt.subplot(2, 2, 4)
-            for gcID, price in prices.items():
-                lines = ax.step(xlabels, price)
-            ax.set_title('Price for 1 kWh')
-            ax.set(ylabel='€')
-            if len(self.constants.grid_connectors) <= 10:
-                ax.legend(lines, sorted(self.constants.grid_connectors.keys()))
-
-            # figure title
-            fig = plt.gcf()
-            fig.suptitle('Strategy: {}'.format(type(strat).__name__), fontweight='bold')
-
-            # fig.autofmt_xdate()  # rotate xaxis labels (dates) to fit
-            # autofmt removes some axis labels, so rotate by hand:
-            for ax in fig.get_axes():
-                plt.setp(ax.get_xticklabels(), rotation=30, ha='right')
-
-            plt.show()
-=======
             if options.get('visual', False):
                 import matplotlib.pyplot as plt
-                # batteries
-                if batteryLevels:
-                    plots_top_row = 3
-                    ax = plt.subplot(2, plots_top_row, 3)
-                    ax.set_title('Batteries')
-                    ax.set(ylabel='Stored power in kWh')
-                    for name, values in batteryLevels.items():
-                        ax.plot(xlabels, values, label=name)
-                    ax.legend()
-                else:
-                    plots_top_row = 2
-
-                # vehicles
-                ax = plt.subplot(2, plots_top_row, 1)
-                ax.set_title('Vehicles')
-                ax.set(ylabel='SoC')
-                lines = ax.step(xlabels, socs)
-                # reset color cycle, so lines have same color
-                ax.set_prop_cycle(None)
-                ax.plot(xlabels, disconnect, '--')
-                if len(self.constants.vehicles) <= 10:
-                    ax.legend(lines, sorted(self.constants.vehicles.keys()))
-
-                # charging stations
-                ax = plt.subplot(2, plots_top_row, 2)
-                ax.set_title('Charging Stations')
-                ax.set(ylabel='Power in kW')
-                lines = ax.step(xlabels, sum_cs)
-                if len(self.constants.charging_stations) <= 10:
-                    ax.legend(lines, sorted(self.constants.charging_stations.keys()))
-
-                # total power
-                ax = plt.subplot(2, 2, 3)
-                ax.plot(xlabels, list([sum(cs) for cs in sum_cs]), label="CS")
-                for name, values in loads.items():
-                    ax.plot(xlabels, values, label=name)
-                # draw schedule
-                for gcID, schedule in gcWindowSchedule.items():
-                    if all(s is not None for s in schedule):
-                        # schedule exists
-                        window_values = [v * int(max(totalLoad)) for v in schedule]
-                        ax.plot(xlabels, window_values, label="window {}".format(gcID),
-                                linestyle='--')
-
-                for gcID, schedule in gcPowerSchedule.items():
-                    if any(s is not None for s in schedule):
-                        # schedule exists
-                        ax.plot(xlabels, schedule, label="Schedule {}".format(gcID))
-
-                ax.plot(xlabels, totalLoad, label="total")
-                # ax.axhline(color='k', linestyle='--', linewidth=1)
-                ax.set_title('Power')
-                ax.set(ylabel='Power in kW')
-                ax.legend()
-                ax.xaxis_date()  # xaxis are datetime objects
-
-                # price
-                ax = plt.subplot(2, 2, 4)
-                lines = ax.step(xlabels, prices)
-                ax.set_title('Price for 1 kWh')
-                ax.set(ylabel='€')
-                if len(self.constants.grid_connectors) <= 10:
-                    ax.legend(lines, sorted(self.constants.grid_connectors.keys()))
-
-                # figure title
-                fig = plt.gcf()
-                fig.suptitle('Strategy: {}'.format(type(strat).__name__), fontweight='bold')
-
-                # fig.autofmt_xdate()  # rotate xaxis labels (dates) to fit
-                # autofmt removes some axis labels, so rotate by hand:
-                for ax in fig.get_axes():
-                    plt.setp(ax.get_xticklabels(), rotation=30, ha='right')
-
-                plt.show()
-
-        # add testing params
-        if options.get("testing", False):
-            self.testing = {
-                "timeseries": {
-                    "total_load": totalLoad,
-                    "prices": prices,
-                    "schedule": {gcID: gcWindowSchedule[gcID] for gcID in
-                                 strat.world_state.grid_connectors.keys()},
-                    "sum_cs": sum_cs,
-                    "loads": loads
-                },
-                "max_total_load": max(totalLoad),
-                "avg_flex_per_window": avg_flex_per_window,
-                "sum_energy_per_window": sum_energy_per_window,
-                "avg_stand_time": avg_stand_time,
-                "avg_total_standing_time": avg_total_standing_time,
-                "avg_needed_energy": avg_needed_energy,
-                "avg_drawn_pwer": avg_drawn,
-                "sum_feed_in_per_h": sum(feedInPower) / stepsPerHour,
-                "vehicle_battery_cycles": total_car_energy / total_car_cap
-            }
->>>>>>> 18017184
+
+		    # batteries
+		    if batteryLevels:
+		        plots_top_row = 3
+		        ax = plt.subplot(2, plots_top_row, 3)
+		        ax.set_title('Batteries')
+		        ax.set(ylabel='Stored power in kWh')
+		        for gcID, gc in self.constants.grid_connectors.items():
+		            if batteryLevels[gcID]:
+		                for name, values in batteryLevels[gcID].items():
+		                    ax.plot(xlabels, values, label=name)
+		        ax.legend()
+		    else:
+		        plots_top_row = 2
+
+		    # vehicles
+		    ax = plt.subplot(2, plots_top_row, 1)
+		    ax.set_title('Vehicles')
+		    ax.set(ylabel='SoC')
+		    for gcID, soc in socs.items():
+		        lines = ax.step(xlabels, soc)
+		        # reset color cycle, so lines have same color
+		        ax.set_prop_cycle(None)
+		    for gcID, dis in disconnect.items():
+		        ax.plot(xlabels, dis, '--')
+		    if len(self.constants.vehicles) <= 10:
+		        ax.legend(lines, sorted(self.constants.vehicles.keys()))
+
+		    # charging stations
+		    ax = plt.subplot(2, plots_top_row, 2)
+		    ax.set_title('Charging Stations')
+		    ax.set(ylabel='Power in kW')
+		    lines = ax.step(xlabels, sum_cs)
+		    if len(self.constants.charging_stations) <= 10:
+		        ax.legend(lines, sorted(self.constants.charging_stations.keys()))
+
+		    # total power
+		    ax = plt.subplot(2, 2, 3)
+		    ax.plot(xlabels, list([sum(cs) for cs in sum_cs]), label="CS")
+		    for gcID, gc in self.constants.grid_connectors.items():
+		        for name, values in loads[gcID].items():
+		            ax.plot(xlabels, values, label=name)
+		    # draw schedule
+		    if strat.uses_window:		
+		        for gcID, schedule in gcWindowSchedule.items():
+	                    if all(s is not None for s in schedule):
+			        # schedule exists
+			        window_values = [v * int(max(totalLoad[gcID])) for v in schedule]
+			        ax.plot(xlabels, window_values, label="window {}".format(gcID), linestyle='--')
+
+
+		    if strat.uses_schedule:
+		        for gcID, schedule in gcPowerSchedule.items():
+		            if any(s is not None for s in schedule):
+		                ax.plot(xlabels, schedule, label="Schedule {}".format(gcID))
+
+		    ax.plot(xlabels, totalLoad, label="Total")
+		    # ax.axhline(color='k', linestyle='--', linewidth=1)
+		    ax.set_title('Power')
+		    ax.set(ylabel='Power in kW')
+		    ax.legend()
+		    ax.xaxis_date()  # xaxis are datetime objects
+
+		    # price
+		    ax = plt.subplot(2, 2, 4)
+		    for gcID, price in prices.items():
+		        lines = ax.step(xlabels, price)
+		    ax.set_title('Price for 1 kWh')
+		    ax.set(ylabel='€')
+		    if len(self.constants.grid_connectors) <= 10:
+		        ax.legend(lines, sorted(self.constants.grid_connectors.keys()))
+
+		    # figure title
+		    fig = plt.gcf()
+		    fig.suptitle('Strategy: {}'.format(type(strat).__name__), fontweight='bold')
+
+		    # fig.autofmt_xdate()  # rotate xaxis labels (dates) to fit
+		    # autofmt removes some axis labels, so rotate by hand:
+		    for ax in fig.get_axes():
+		        plt.setp(ax.get_xticklabels(), rotation=30, ha='right')
+
+		    plt.show()