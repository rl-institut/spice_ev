--- conflicted
+++ resolved
@@ -18,14 +18,9 @@
         EPS = 1e-5
 
         # get interval in hours
-<<<<<<< HEAD
-        hours = timedelta.total_seconds() / 3600.0
-        timedelta_hours = hours
-=======
         total_time = timedelta.total_seconds() / 3600.0
         # hours: available time for charging, initially complete timedelta
         hours = total_time
->>>>>>> 649eac7c
 
         # get loading curve clamped to maximum value
         clamped = self.loading_curve.clamped(max_charging_power)
@@ -95,16 +90,8 @@
             self.soc = new_soc
             hours -= t
 
-<<<<<<< HEAD
-        # get average power in all segments
-        avg_power = sum(power)/len(power) if len(power) else 0
-        # in case charging does not occur over the entire time period
-        if hours > EPS:
-            avg_power *= (1 - (hours/timedelta_hours))
-=======
         # get average power (energy over complete timedelta)
         avg_power = sum(energies) / total_time
->>>>>>> 649eac7c
 
         return {'avg_power': avg_power, 'soc_delta': self.soc - old_soc}
 
