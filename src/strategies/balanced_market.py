--- conflicted
+++ resolved
@@ -233,8 +233,8 @@
                 old_sorted_idx = sorted_idx
 
                 # discharge with maximum power (scaled with power factor)
-<<<<<<< HEAD
-                p = -(vehicle.battery.loading_curve.max_power * self.V2G_POWER_FACTOR)
+                p = -(vehicle.battery.loading_curve.max_power
+                      * vehicle.vehicle_type.v2g_power_factor)
                 # limit to GC discharge power
                 # derivation and reasoning:
                 # max unload power is symmetric to max load
@@ -248,10 +248,6 @@
                 gc_cur_discharge_power_limit = (timesteps[v2g_ts_idx]["power"]
                                                 - 2*timesteps[v2g_ts_idx]["max_power"])
                 p = min(max(gc_cur_discharge_power_limit, p), 0)
-=======
-                p = -(vehicle.battery.loading_curve.max_power
-                      * vehicle.vehicle_type.v2g_power_factor)
->>>>>>> d4af805a
                 power[v2g_ts_idx] = p
 
                 if v2g_ts_idx == 0:
